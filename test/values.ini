--- conflicted
+++ resolved
@@ -11,15 +11,9 @@
 
 
 [linear_bias_lowz]
-<<<<<<< HEAD
 b = 0.8  1.0  1.2
 z_piv = 0.5 
 alpha = 0.0
-=======
-b = 0.8 1.0 1.2
-z_piv = 0.5
-alpha = 0.5
->>>>>>> e2120cd4
 
 [linear_bias_highz]
 b = 1.0
@@ -34,8 +28,4 @@
 delta_z = 0.00
 
 [multiplicative_shear_bias]
-<<<<<<< HEAD
-m = 0.0
-=======
-m = 0.5
->>>>>>> e2120cd4
+m = 0.0