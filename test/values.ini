--- conflicted
+++ resolved
@@ -13,11 +13,7 @@
 [linear_bias_lowz]
 b = 1.0
 z_piv = 0.5 
-<<<<<<< HEAD
-alpha = -0.5 0.0 0.5
-=======
 alpha = 0.0
->>>>>>> 01a9fa76
 
 [linear_bias_highz]
 b = 1.0
