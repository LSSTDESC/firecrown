[cosmological_parameters]
; Omega_l = 0.7
Omega_k = 0.0
Omega_c =  0.27
Omega_b = 0.045

h = 0.67
n_s = 0.96
; A_s = 2.1e-9
sigma_8 = 0.8


[linear_bias_lowz]
b = 0.8  1.0  1.2
z_piv = 0.5 
alpha = 0.5

[linear_bias_highz]
b = 1.0
<<<<<<< HEAD

[wl_pz_shift]
delta_z = 0.02
=======
z_piv = 0.5 
alpha = 0.5
>>>>>>> c4cd3e7a
<|MERGE_RESOLUTION|>--- conflicted
+++ resolved
@@ -17,11 +17,8 @@
 
 [linear_bias_highz]
 b = 1.0
-<<<<<<< HEAD
+z_piv = 0.5 
+alpha = 0.5
 
 [wl_pz_shift]
-delta_z = 0.02
-=======
-z_piv = 0.5 
-alpha = 0.5
->>>>>>> c4cd3e7a
+delta_z = 0.02