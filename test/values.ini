[cosmological_parameters]
; Omega_l = 0.7
Omega_k = 0.0
Omega_c =  0.27
Omega_b = 0.045

h = 0.67
n_s = 0.96
; A_s = 2.1e-9
sigma_8 = 0.8


[linear_bias_lowz]
<<<<<<< HEAD
b = 1.0
z_piv = 0.5 
alpha = 0.0
=======
b = 0.8  1.0  1.2
; test using the default values for these:
; z_piv = 0.5
; alpha = 0.0
>>>>>>> c567dfaa

[linear_bias_highz]
b = 1.0
z_piv = 0.5
alpha = 0.5

[linear_ia]
biasia = 0.0
fred = 0.5

[wl_pz_shift]
delta_z = 0.00

[multiplicative_shear_bias]
m = 0.0<|MERGE_RESOLUTION|>--- conflicted
+++ resolved
@@ -11,16 +11,10 @@
 
 
 [linear_bias_lowz]
-<<<<<<< HEAD
-b = 1.0
-z_piv = 0.5 
-alpha = 0.0
-=======
 b = 0.8  1.0  1.2
 ; test using the default values for these:
 ; z_piv = 0.5
 ; alpha = 0.0
->>>>>>> c567dfaa
 
 [linear_bias_highz]
 b = 1.0
