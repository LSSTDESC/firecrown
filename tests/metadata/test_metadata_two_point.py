"""
Tests for the module firecrown.metadata_types and firecrown.metadata_functions.
"""

import pytest
import sacc
import numpy as np
from numpy.testing import assert_array_equal
from firecrown.metadata_types import (
    ALL_MEASUREMENTS,
    Clusters,
    CMB,
    Galaxies,
    InferredGalaxyZDist,
    TracerNames,
    TwoPointHarmonic,
    TwoPointXY,
    TwoPointReal,
)
from firecrown.metadata_functions import (
    make_two_point_xy,
    extract_all_real_metadata_indices,
    extract_all_harmonic_metadata_indices,
)
from firecrown.metadata_types._sacc_type_string import (
    _type_to_sacc_string_harmonic as harmonic,
    _type_to_sacc_string_real as real,
)
from firecrown.data_types import TwoPointMeasurement
<<<<<<< HEAD
from firecrown.likelihood._source import SourceGalaxy
from firecrown.likelihood._two_point import TwoPoint
from firecrown.likelihood._cmb import CMBConvergenceFactory
=======
from firecrown.likelihood.source import SourceGalaxy
from firecrown.likelihood.two_point import (
    TwoPoint,
    TwoPointFactory,
    TwoPointCorrelationSpace,
)
from firecrown.likelihood.cmb import CMBConvergenceFactory
from firecrown.likelihood.weak_lensing import WeakLensingFactory
from firecrown.likelihood.number_counts import NumberCountsFactory
>>>>>>> 5d00ca27


def test_inferred_galaxy_z_dist():
    z_dist = InferredGalaxyZDist(
        bin_name="b_name1",
        z=np.linspace(0, 1, 100),
        dndz=np.ones(100),
        measurements={Galaxies.COUNTS},
    )
    assert z_dist.bin_name == "b_name1"
    assert z_dist.z[0] == 0
    assert z_dist.z[-1] == 1
    assert z_dist.dndz[0] == 1
    assert z_dist.dndz[-1] == 1
    assert z_dist.measurements == {Galaxies.COUNTS}


def test_inferred_galaxy_z_dist_bad_shape():
    with pytest.raises(
        ValueError, match="The z and dndz arrays should have the same shape."
    ):
        InferredGalaxyZDist(
            bin_name="b_name1",
            z=np.linspace(0, 1, 100),
            dndz=np.ones(101),
            measurements={Clusters.COUNTS},
        )


def test_inferred_galaxy_z_dist_bad_type():
    with pytest.raises(ValueError, match="The measurement should be a Measurement."):
        InferredGalaxyZDist(
            bin_name="b_name1",
            z=np.linspace(0, 1, 100),
            dndz=np.ones(100),
            measurements={0},  # type: ignore
        )


def test_inferred_galaxy_z_dist_bad_name():
    with pytest.raises(ValueError, match="The bin_name should not be empty."):
        InferredGalaxyZDist(
            bin_name="",
            z=np.linspace(0, 1, 100),
            dndz=np.ones(100),
            measurements={Galaxies.COUNTS},
        )


def test_two_point_xy_gal_gal():
    x = InferredGalaxyZDist(
        bin_name="b_name1",
        z=np.linspace(0, 1, 100),
        dndz=np.ones(100),
        measurements={Galaxies.COUNTS},
    )
    y = InferredGalaxyZDist(
        bin_name="b_name2",
        z=np.linspace(0, 1, 100),
        dndz=np.ones(100),
        measurements={Galaxies.COUNTS},
    )
    xy = TwoPointXY(
        x=x, y=y, x_measurement=Galaxies.COUNTS, y_measurement=Galaxies.COUNTS
    )
    assert xy.x == x
    assert xy.y == y
    assert xy.x_measurement == Galaxies.COUNTS
    assert xy.y_measurement == Galaxies.COUNTS


def test_two_point_xy_gal_gal_invalid_x_measurement():
    x = InferredGalaxyZDist(
        bin_name="b_name1",
        z=np.linspace(0, 1, 100),
        dndz=np.ones(100),
        measurements={Galaxies.SHEAR_E},
    )
    y = InferredGalaxyZDist(
        bin_name="b_name2",
        z=np.linspace(0, 1, 100),
        dndz=np.ones(100),
        measurements={Galaxies.COUNTS},
    )
    with pytest.raises(
        ValueError,
        match="Measurement .* not in the measurements of b_name1.",
    ):
        TwoPointXY(
            x=x, y=y, x_measurement=Galaxies.COUNTS, y_measurement=Galaxies.COUNTS
        )


def test_two_point_xy_gal_gal_invalid_y_measurement():
    x = InferredGalaxyZDist(
        bin_name="b_name1",
        z=np.linspace(0, 1, 100),
        dndz=np.ones(100),
        measurements={Galaxies.COUNTS},
    )
    y = InferredGalaxyZDist(
        bin_name="b_name2",
        z=np.linspace(0, 1, 100),
        dndz=np.ones(100),
        measurements={Galaxies.SHEAR_E},
    )
    with pytest.raises(
        ValueError,
        match="Measurement .* not in the measurements of b_name2.",
    ):
        TwoPointXY(
            x=x, y=y, x_measurement=Galaxies.COUNTS, y_measurement=Galaxies.COUNTS
        )


def test_two_point_xy_cmb_gal():
    x = InferredGalaxyZDist(
        bin_name="b_name1",
        z=np.linspace(0, 1, 100),
        dndz=np.ones(100),
        measurements={CMB.CONVERGENCE},
    )
    y = InferredGalaxyZDist(
        bin_name="b_name2",
        z=np.linspace(0, 1, 100),
        dndz=np.ones(100),
        measurements={Galaxies.COUNTS},
    )
    xy = TwoPointXY(
        x=x, y=y, x_measurement=CMB.CONVERGENCE, y_measurement=Galaxies.COUNTS
    )
    assert xy.x == x
    assert xy.y == y
    assert xy.x_measurement == CMB.CONVERGENCE
    assert xy.y_measurement == Galaxies.COUNTS


def test_two_point_xy_invalid():
    x = InferredGalaxyZDist(
        bin_name="b_name1",
        z=np.linspace(0, 1, 100),
        dndz=np.ones(100),
        measurements={Galaxies.SHEAR_E},
    )
    y = InferredGalaxyZDist(
        bin_name="b_name2",
        z=np.linspace(0, 1, 100),
        dndz=np.ones(100),
        measurements={Galaxies.SHEAR_T},
    )
    with pytest.raises(
        ValueError,
        match=("Measurements .* and .* are not compatible."),
    ):
        TwoPointXY(
            x=x, y=y, x_measurement=Galaxies.SHEAR_E, y_measurement=Galaxies.SHEAR_T
        )


def test_two_point_harmonic():
    x = InferredGalaxyZDist(
        bin_name="b_name1",
        z=np.linspace(0, 1, 100),
        dndz=np.ones(100),
        measurements={Galaxies.COUNTS},
    )
    y = InferredGalaxyZDist(
        bin_name="b_name2",
        z=np.linspace(0, 1, 100),
        dndz=np.ones(100),
        measurements={Galaxies.COUNTS},
    )
    xy = TwoPointXY(
        x=x, y=y, x_measurement=Galaxies.COUNTS, y_measurement=Galaxies.COUNTS
    )
    ells = np.array(np.linspace(0, 100, 100), dtype=np.int64)
    cells = TwoPointHarmonic(ells=ells, XY=xy)

    assert_array_equal(cells.ells, ells)
    assert cells.XY == xy
    assert cells.get_sacc_name() == harmonic(xy.x_measurement, xy.y_measurement)
    assert cells.n_observations() == 100


def test_two_point_harmonic_invalid_ells():
    x = InferredGalaxyZDist(
        bin_name="b_name1",
        z=np.linspace(0, 1, 100),
        dndz=np.ones(100),
        measurements={Galaxies.COUNTS},
    )
    y = InferredGalaxyZDist(
        bin_name="b_name2",
        z=np.linspace(0, 1, 100),
        dndz=np.ones(100),
        measurements={Galaxies.COUNTS},
    )
    xy = TwoPointXY(
        x=x, y=y, x_measurement=Galaxies.COUNTS, y_measurement=Galaxies.COUNTS
    )
    ells = np.array(np.linspace(0, 100), dtype=np.int64).reshape(-1, 10)
    with pytest.raises(
        ValueError,
        match="Ells should be a 1D array.",
    ):
        TwoPointHarmonic(ells=ells, XY=xy)


def test_two_point_harmonic_invalid_type():
    x = InferredGalaxyZDist(
        bin_name="b_name1",
        z=np.linspace(0, 1, 100),
        dndz=np.ones(100),
        measurements={Galaxies.SHEAR_T},
    )
    y = InferredGalaxyZDist(
        bin_name="b_name2",
        z=np.linspace(0, 1, 100),
        dndz=np.ones(100),
        measurements={Galaxies.COUNTS},
    )
    xy = TwoPointXY(
        x=x, y=y, x_measurement=Galaxies.SHEAR_T, y_measurement=Galaxies.COUNTS
    )
    ells = np.array(np.linspace(0, 100, 100), dtype=np.int64)
    with pytest.raises(
        ValueError,
        match="Measurements .* and .* must support harmonic-space calculations.",
    ):
        TwoPointHarmonic(ells=ells, XY=xy)


def test_two_point_cwindow(harmonic_two_point_xy: TwoPointXY):
    ells = np.array(np.linspace(0, 100, 100), dtype=np.int64)
    weights = np.ones(400).reshape(-1, 4)
    window_ells = np.array([0, 1, 2, 3], dtype=np.float64)

    ells = np.array(np.linspace(0, 100, 100), dtype=np.int64)
    two_point = TwoPointHarmonic(
        XY=harmonic_two_point_xy, ells=ells, window=weights, window_ells=window_ells
    )

    assert two_point.window is not None
    assert_array_equal(two_point.window, weights)
    assert two_point.XY == harmonic_two_point_xy
    assert two_point.get_sacc_name() == harmonic(
        harmonic_two_point_xy.x_measurement, harmonic_two_point_xy.y_measurement
    )
    assert two_point.n_observations() == 4


def test_two_point_cwindow_wrong_data_shape(
    harmonic_two_point_xy: TwoPointXY,
):
    ells = np.array(np.linspace(0, 100, 100), dtype=np.int64)
    weights = np.ones(400).reshape(-1, 4)
    window_ells = np.array([0, 1, 2, 3], dtype=np.float64)

    data = (np.zeros(100) + 1.1).astype(np.float64)
    indices = np.arange(100)
    covariance_name = "cov"
    data = data.reshape(-1, 10)
    with pytest.raises(
        ValueError,
        match="Data should be a 1D array.",
    ):
        TwoPointMeasurement(
            data=data,
            indices=indices,
            covariance_name=covariance_name,
            metadata=TwoPointHarmonic(
                XY=harmonic_two_point_xy,
                ells=ells,
                window=weights,
                window_ells=window_ells,
            ),
        )


def test_two_point_measurement_invalid_metadata():
    data = (np.zeros(100) + 1.1).astype(np.float64)
    indices = np.arange(100)
    covariance_name = "cov"
    with pytest.raises(
        ValueError,
        match="Metadata should be an instance of TwoPointReal or TwoPointHarmonic.",
    ):
        TwoPointMeasurement(
            data=data,
            indices=indices,
            covariance_name=covariance_name,
            metadata="Im not a metadata",  # type: ignore
        )


def test_two_point_cwindow_stringify(harmonic_two_point_xy: TwoPointXY):
    ells = np.array(np.linspace(0, 100, 100), dtype=np.int64)
    weights = np.ones(400).reshape(-1, 4)
    window_ells = np.array([0, 1, 2, 3], dtype=np.float64)

    two_point = TwoPointHarmonic(
        XY=harmonic_two_point_xy, ells=ells, window=weights, window_ells=window_ells
    )

    assert (
        str(two_point) == f"{str(harmonic_two_point_xy)}[{two_point.get_sacc_name()}]"
    )


def test_two_point_cwindow_invalid():
    ells = np.array(np.linspace(0, 100, 100), dtype=np.int64)
    weights = np.ones(400).reshape(-1, 4)
    window_ells = np.array([0, 1, 2, 3], dtype=np.float64)

    x = InferredGalaxyZDist(
        bin_name="b_name1",
        z=np.linspace(0, 1, 100),
        dndz=np.ones(100),
        measurements={Galaxies.SHEAR_T},
    )
    y = InferredGalaxyZDist(
        bin_name="b_name2",
        z=np.linspace(0, 1, 100),
        dndz=np.ones(100),
        measurements={Galaxies.COUNTS},
    )
    xy = TwoPointXY(
        x=x, y=y, x_measurement=Galaxies.SHEAR_T, y_measurement=Galaxies.COUNTS
    )
    ells = np.array(np.linspace(0, 100, 100), dtype=np.int64)
    with pytest.raises(
        ValueError,
        match="Measurements .* and .* must support harmonic-space calculations.",
    ):
        TwoPointHarmonic(XY=xy, ells=ells, window=weights, window_ells=window_ells)


def test_two_point_cwindow_invalid_window():
    x = InferredGalaxyZDist(
        bin_name="b_name1",
        z=np.linspace(0, 1, 100),
        dndz=np.ones(100),
        measurements={Galaxies.SHEAR_T},
    )
    y = InferredGalaxyZDist(
        bin_name="b_name2",
        z=np.linspace(0, 1, 100),
        dndz=np.ones(100),
        measurements={Galaxies.COUNTS},
    )
    xy = TwoPointXY(
        x=x, y=y, x_measurement=Galaxies.SHEAR_T, y_measurement=Galaxies.COUNTS
    )
    with pytest.raises(
        ValueError,
        match="window should be a ndarray.",
    ):
        TwoPointHarmonic(
            XY=xy, ells=np.array([1.0]), window="Im not a window"  # type: ignore
        )


def test_two_point_cwindow_invalid_window_shape():
    ells = np.array(np.linspace(0, 100, 100), dtype=np.int64)
    weights = np.ones(400, dtype=np.float64)

    x = InferredGalaxyZDist(
        bin_name="b_name1",
        z=np.linspace(0, 1, 100),
        dndz=np.ones(100),
        measurements={Galaxies.SHEAR_T},
    )
    y = InferredGalaxyZDist(
        bin_name="b_name2",
        z=np.linspace(0, 1, 100),
        dndz=np.ones(100),
        measurements={Galaxies.COUNTS},
    )
    xy = TwoPointXY(
        x=x, y=y, x_measurement=Galaxies.SHEAR_T, y_measurement=Galaxies.COUNTS
    )
    with pytest.raises(
        ValueError,
        match="window should be a 2D array.",
    ):
        TwoPointHarmonic(XY=xy, ells=ells, window=weights)


def test_two_point_cwindow_window_ell_not_match():
    ells = np.array(np.linspace(0, 100, 100), dtype=np.int64)
    weights = np.ones(400).reshape(-1, 4)

    x = InferredGalaxyZDist(
        bin_name="b_name1",
        z=np.linspace(0, 1, 100),
        dndz=np.ones(100),
        measurements={Galaxies.SHEAR_T},
    )
    y = InferredGalaxyZDist(
        bin_name="b_name2",
        z=np.linspace(0, 1, 100),
        dndz=np.ones(100),
        measurements={Galaxies.COUNTS},
    )
    xy = TwoPointXY(
        x=x, y=y, x_measurement=Galaxies.SHEAR_T, y_measurement=Galaxies.COUNTS
    )
    with pytest.raises(
        ValueError,
        match="window should have the same number of rows as ells.",
    ):
        TwoPointHarmonic(XY=xy, ells=ells[:10], window=weights)


def test_two_point_cwindow_missing_window_ells():
    ells = np.array(np.linspace(0, 100, 100), dtype=np.int64)
    weights = np.ones(400).reshape(-1, 4)

    x = InferredGalaxyZDist(
        bin_name="b_name1",
        z=np.linspace(0, 1, 100),
        dndz=np.ones(100),
        measurements={Galaxies.SHEAR_T},
    )
    y = InferredGalaxyZDist(
        bin_name="b_name2",
        z=np.linspace(0, 1, 100),
        dndz=np.ones(100),
        measurements={Galaxies.COUNTS},
    )
    xy = TwoPointXY(
        x=x, y=y, x_measurement=Galaxies.SHEAR_T, y_measurement=Galaxies.COUNTS
    )
    with pytest.raises(
        ValueError,
        match="window_ells must be set if window is set.",
    ):
        TwoPointHarmonic(XY=xy, ells=ells, window=weights)


def test_two_point_cwindow_window_ells_wrong_shape():
    ells = np.array(np.linspace(0, 100, 100), dtype=np.int64)
    weights = np.ones(400).reshape(-1, 4)

    x = InferredGalaxyZDist(
        bin_name="b_name1",
        z=np.linspace(0, 1, 100),
        dndz=np.ones(100),
        measurements={Galaxies.SHEAR_T},
    )
    y = InferredGalaxyZDist(
        bin_name="b_name2",
        z=np.linspace(0, 1, 100),
        dndz=np.ones(100),
        measurements={Galaxies.COUNTS},
    )
    xy = TwoPointXY(
        x=x, y=y, x_measurement=Galaxies.SHEAR_T, y_measurement=Galaxies.COUNTS
    )

    with pytest.raises(
        ValueError,
        match="window_ells should be a 1D array.",
    ):
        TwoPointHarmonic(
            XY=xy,
            ells=ells,
            window=weights,
            window_ells=np.linspace(0, 1, 9).reshape(3, 3),
        )


def test_two_point_cwindow_window_ells_wrong_len():
    ells = np.array(np.linspace(0, 100, 100), dtype=np.int64)
    weights = np.ones(400).reshape(-1, 4)

    x = InferredGalaxyZDist(
        bin_name="b_name1",
        z=np.linspace(0, 1, 100),
        dndz=np.ones(100),
        measurements={Galaxies.SHEAR_T},
    )
    y = InferredGalaxyZDist(
        bin_name="b_name2",
        z=np.linspace(0, 1, 100),
        dndz=np.ones(100),
        measurements={Galaxies.COUNTS},
    )
    xy = TwoPointXY(
        x=x, y=y, x_measurement=Galaxies.SHEAR_T, y_measurement=Galaxies.COUNTS
    )

    with pytest.raises(
        ValueError,
        match=(
            "window_ells should have the same number of "
            "elements as the columns of window."
        ),
    ):
        TwoPointHarmonic(
            XY=xy, ells=ells, window=weights, window_ells=np.linspace(0, 1, 9)
        )


def test_two_point_cwindow_no_window_with_window_ells():
    ells = np.array(np.linspace(0, 100, 100), dtype=np.int64)

    x = InferredGalaxyZDist(
        bin_name="b_name1",
        z=np.linspace(0, 1, 100),
        dndz=np.ones(100),
        measurements={Galaxies.SHEAR_T},
    )
    y = InferredGalaxyZDist(
        bin_name="b_name2",
        z=np.linspace(0, 1, 100),
        dndz=np.ones(100),
        measurements={Galaxies.COUNTS},
    )
    xy = TwoPointXY(
        x=x, y=y, x_measurement=Galaxies.SHEAR_T, y_measurement=Galaxies.COUNTS
    )

    with pytest.raises(
        ValueError,
        match="window_ells must be None if window is None.",
    ):
        TwoPointHarmonic(XY=xy, ells=ells, window_ells=np.linspace(0, 1, 9))


def test_two_point_real():
    x = InferredGalaxyZDist(
        bin_name="b_name1",
        z=np.linspace(0, 1, 100),
        dndz=np.ones(100),
        measurements={Galaxies.COUNTS},
    )
    y = InferredGalaxyZDist(
        bin_name="b_name2",
        z=np.linspace(0, 1, 100),
        dndz=np.ones(100),
        measurements={Galaxies.COUNTS},
    )
    xy = TwoPointXY(
        x=x, y=y, x_measurement=Galaxies.COUNTS, y_measurement=Galaxies.COUNTS
    )
    theta = np.array(np.linspace(0, 100, 100))
    two_point = TwoPointReal(XY=xy, thetas=theta)

    assert_array_equal(two_point.thetas, theta)
    assert two_point.XY == xy
    assert two_point.get_sacc_name() == real(xy.x_measurement, xy.y_measurement)
    assert two_point.n_observations() == 100


def test_two_point_real_invalid():
    x = InferredGalaxyZDist(
        bin_name="b_name1",
        z=np.linspace(0, 1, 100),
        dndz=np.ones(100),
        measurements={Galaxies.SHEAR_E},
    )
    y = InferredGalaxyZDist(
        bin_name="b_name2",
        z=np.linspace(0, 1, 100),
        dndz=np.ones(100),
        measurements={Galaxies.COUNTS},
    )
    xy = TwoPointXY(
        x=x, y=y, x_measurement=Galaxies.SHEAR_E, y_measurement=Galaxies.COUNTS
    )
    theta = np.array(np.linspace(0, 100, 100))
    with pytest.raises(
        ValueError,
        match="Measurements .* and .* must support real-space calculations.",
    ):
        TwoPointReal(XY=xy, thetas=theta)


def test_harmonic_type_string_invalid():
    with pytest.raises(
        ValueError, match="Harmonic-space correlation not supported for shear T."
    ):
        harmonic(Galaxies.SHEAR_T, Galaxies.COUNTS)


def test_real_type_string_invalid():
    with pytest.raises(
        ValueError, match="Real-space correlation not supported for shear E."
    ):
        real(Galaxies.SHEAR_E, Galaxies.COUNTS)


def test_tracer_names_serialization():
    tn = TracerNames("x", "y")
    s = tn.to_yaml()
    recovered = TracerNames.from_yaml(s)
    assert tn == recovered


def test_measurement_serialization():
    for t in ALL_MEASUREMENTS:
        s = t.to_yaml()
        recovered = type(t).from_yaml(s)
        assert t == recovered


def test_inferred_galaxy_zdist_serialization(harmonic_bin_1: InferredGalaxyZDist):
    s = harmonic_bin_1.to_yaml()
    # Take a look at how hideous the generated string
    # is.
    recovered = InferredGalaxyZDist.from_yaml(s)
    assert harmonic_bin_1 == recovered


def test_two_point_xy_str(harmonic_two_point_xy: TwoPointXY):
    assert str(harmonic_two_point_xy) == (
        f"({harmonic_two_point_xy.x.bin_name}, " f"{harmonic_two_point_xy.y.bin_name})"
    )


def test_two_point_xy_serialization(harmonic_two_point_xy: TwoPointXY):
    s = harmonic_two_point_xy.to_yaml()
    # Take a look at how hideous the generated string
    # is.
    recovered = TwoPointXY.from_yaml(s)
    assert harmonic_two_point_xy == recovered
    assert str(harmonic_two_point_xy) == str(recovered)


def test_two_point_harmonic_str(harmonic_two_point_xy: TwoPointXY):
    ells = np.array(np.linspace(0, 100, 100), dtype=np.int64)
    cells = TwoPointHarmonic(ells=ells, XY=harmonic_two_point_xy)
    assert str(cells) == f"{str(harmonic_two_point_xy)}[{cells.get_sacc_name()}]"


def test_two_point_harmonic_serialization(harmonic_two_point_xy: TwoPointXY):
    ells = np.array(np.linspace(0, 100, 100), dtype=np.int64)
    cells = TwoPointHarmonic(ells=ells, XY=harmonic_two_point_xy)
    s = cells.to_yaml()
    recovered = TwoPointHarmonic.from_yaml(s)
    assert cells == recovered
    assert str(harmonic_two_point_xy) == str(recovered.XY)
    assert str(cells) == str(recovered)


def test_two_point_harmonic_cmp_invalid(harmonic_two_point_xy: TwoPointXY):
    ells = np.array(np.linspace(0, 100, 100), dtype=np.int64)
    cells = TwoPointHarmonic(ells=ells, XY=harmonic_two_point_xy)
    with pytest.raises(
        ValueError,
        match="Can only compare TwoPointHarmonic objects.",
    ):
        _ = cells == "Im not a TwoPointHarmonic"


def test_two_point_harmonic_ells_wrong_shape(harmonic_two_point_xy: TwoPointXY):
    ells = np.array(np.linspace(0, 100), dtype=np.int64).reshape(-1, 10)
    with pytest.raises(
        ValueError,
        match="Ells should be a 1D array.",
    ):
        TwoPointHarmonic(ells=ells, XY=harmonic_two_point_xy)


def test_two_point_harmonic_with_window_serialization(
    optimized_two_point_cwindow: TwoPointHarmonic,
):
    s = optimized_two_point_cwindow.to_yaml()
    recovered = TwoPointHarmonic.from_yaml(s)
    assert optimized_two_point_cwindow == recovered


def test_two_point_real_serialization(optimized_real_two_point_xy: TwoPointXY):
    theta = np.array(np.linspace(0, 10, 10))
    xi_theta = TwoPointReal(XY=optimized_real_two_point_xy, thetas=theta)
    s = xi_theta.to_yaml()
    recovered = TwoPointReal.from_yaml(s)
    assert xi_theta == recovered
    assert str(optimized_real_two_point_xy) == str(recovered.XY)
    assert str(xi_theta) == str(recovered)


def test_two_point_real_cmp_invalid(optimized_real_two_point_xy: TwoPointXY):
    theta = np.array(np.linspace(0, 10, 10))
    xi_theta = TwoPointReal(XY=optimized_real_two_point_xy, thetas=theta)
    with pytest.raises(
        ValueError,
        match="Can only compare TwoPointReal objects.",
    ):
        _ = xi_theta == "Im not a TwoPointReal"


def test_two_point_real_wrong_shape(optimized_real_two_point_xy: TwoPointXY):
    theta = np.array(np.linspace(0, 10), dtype=np.float64).reshape(-1, 10)
    with pytest.raises(
        ValueError,
        match="Thetas should be a 1D array.",
    ):
        TwoPointReal(XY=optimized_real_two_point_xy, thetas=theta)


def test_two_point_from_metadata_cells(harmonic_two_point_xy, tp_factory):
    ells = np.array(np.linspace(0, 100, 100), dtype=np.int64)
    cells = TwoPointHarmonic(ells=ells, XY=harmonic_two_point_xy)
    two_point = TwoPoint.from_metadata([cells], tp_factory).pop()

    assert two_point is not None
    assert isinstance(two_point, TwoPoint)
    assert two_point.sacc_data_type == cells.get_sacc_name()

    assert isinstance(two_point.source0, SourceGalaxy)
    assert isinstance(two_point.source1, SourceGalaxy)

    assert_array_equal(two_point.source0.tracer_args.z, harmonic_two_point_xy.x.z)
    assert_array_equal(two_point.source1.tracer_args.z, harmonic_two_point_xy.y.z)

    assert_array_equal(two_point.source0.tracer_args.dndz, harmonic_two_point_xy.x.dndz)
    assert_array_equal(two_point.source1.tracer_args.dndz, harmonic_two_point_xy.y.dndz)


def test_two_point_from_metadata_cwindow(two_point_cwindow, tp_factory):
    two_point = TwoPoint.from_metadata([two_point_cwindow], tp_factory).pop()

    assert two_point is not None
    assert isinstance(two_point, TwoPoint)
    assert two_point.sacc_data_type == two_point_cwindow.get_sacc_name()

    assert isinstance(two_point.source0, SourceGalaxy)
    assert isinstance(two_point.source1, SourceGalaxy)

    assert_array_equal(two_point.source0.tracer_args.z, two_point_cwindow.XY.x.z)
    assert_array_equal(two_point.source1.tracer_args.z, two_point_cwindow.XY.y.z)

    assert_array_equal(two_point.source0.tracer_args.dndz, two_point_cwindow.XY.x.dndz)
    assert_array_equal(two_point.source1.tracer_args.dndz, two_point_cwindow.XY.y.dndz)


def test_two_point_from_metadata_xi_theta(optimized_real_two_point_xy, tp_factory):
    theta = np.array(np.linspace(0, 100, 100))
    xi_theta = TwoPointReal(XY=optimized_real_two_point_xy, thetas=theta)
    if xi_theta.get_sacc_name() == "galaxy_shear_xi_tt":
        return
    two_point = TwoPoint.from_metadata([xi_theta], tp_factory).pop()

    assert two_point is not None
    assert isinstance(two_point, TwoPoint)
    assert two_point.sacc_data_type == xi_theta.get_sacc_name()

    assert isinstance(two_point.source0, SourceGalaxy)
    assert isinstance(two_point.source1, SourceGalaxy)

    assert_array_equal(two_point.source0.tracer_args.z, optimized_real_two_point_xy.x.z)
    assert_array_equal(two_point.source1.tracer_args.z, optimized_real_two_point_xy.y.z)

    assert_array_equal(
        two_point.source0.tracer_args.dndz, optimized_real_two_point_xy.x.dndz
    )
    assert_array_equal(
        two_point.source1.tracer_args.dndz, optimized_real_two_point_xy.y.dndz
    )


def test_two_point_from_metadata_cells_unsupported_type(tp_factory):
    ells = np.array(np.linspace(0, 100, 100), dtype=np.int64)
    x = InferredGalaxyZDist(
        bin_name="b_name1",
        z=np.linspace(0, 1, 100),
        dndz=np.ones(100),
        measurements={Clusters.COUNTS},
    )
    y = InferredGalaxyZDist(
        bin_name="b_name2",
        z=np.linspace(0, 1, 100),
        dndz=np.ones(100),
        measurements={Galaxies.COUNTS},
    )
    xy = TwoPointXY(
        x=x, y=y, x_measurement=Clusters.COUNTS, y_measurement=Galaxies.COUNTS
    )
    cells = TwoPointHarmonic(ells=ells, XY=xy)
    with pytest.raises(
        ValueError,
        match="Factory not found for measurement .*, it is not supported.",
    ):
        TwoPoint.from_metadata([cells], tp_factory)


<<<<<<< HEAD
@pytest.fixture
def tp_factory_with_cmb():
    from firecrown.likelihood._two_point import (
        TwoPointFactory,
        TwoPointCorrelationSpace,
    )
    from firecrown.likelihood._weak_lensing import WeakLensingFactory
    from firecrown.likelihood.number_counts import NumberCountsFactory

=======
@pytest.fixture(name="tp_factory_with_cmb")
def fixture_tp_factory_with_cmb():
>>>>>>> 5d00ca27
    return TwoPointFactory(
        correlation_space=TwoPointCorrelationSpace.HARMONIC,
        weak_lensing_factories=[WeakLensingFactory()],
        number_counts_factories=[NumberCountsFactory()],
        cmb_factories=[CMBConvergenceFactory()],
    )


def test_two_point_from_metadata_cmb_supported(tp_factory_with_cmb):
    """Test that CMB measurements work when CMB factory is provided."""
    ells = np.array(np.linspace(0, 100, 100), dtype=np.int64)
    x = InferredGalaxyZDist(
        bin_name="b_name1",
        z=np.linspace(0, 1, 100),
        dndz=np.ones(100),
        measurements={CMB.CONVERGENCE},
    )
    y = InferredGalaxyZDist(
        bin_name="b_name2",
        z=np.linspace(0, 1, 100),
        dndz=np.ones(100),
        measurements={Galaxies.COUNTS},
    )
    xy = TwoPointXY(
        x=x, y=y, x_measurement=CMB.CONVERGENCE, y_measurement=Galaxies.COUNTS
    )
    cells = TwoPointHarmonic(ells=ells, XY=xy)

    # This should now work without raising an exception
    two_points = TwoPoint.from_metadata([cells], tp_factory_with_cmb)
    assert len(two_points) == 1
    two_point = two_points[0]
    assert two_point is not None
    assert isinstance(two_point, TwoPoint)
    # pylint: disable-next=no-member
    assert two_point.sacc_data_type == cells.get_sacc_name()


def test_make_two_point_xy_valid_galaxies():
    """Test make_two_point_xy with valid galaxy measurements."""
    x = InferredGalaxyZDist(
        bin_name="shear_bin_0",
        z=np.linspace(0, 1, 100),
        dndz=np.ones(100),
        measurements={Galaxies.SHEAR_E},
    )
    y = InferredGalaxyZDist(
        bin_name="shear_bin_1",
        z=np.linspace(0, 1, 100),
        dndz=np.ones(100),
        measurements={Galaxies.SHEAR_E},
    )
    inferred_dict = {"shear_bin_0": x, "shear_bin_1": y}
    tracer_names = TracerNames("shear_bin_0", "shear_bin_1")
    data_type = "galaxy_shear_cl_ee"

    xy = make_two_point_xy(inferred_dict, tracer_names, data_type)

    assert xy.x == x
    assert xy.y == y
    assert xy.x_measurement == Galaxies.SHEAR_E
    assert xy.y_measurement == Galaxies.SHEAR_E


def test_make_two_point_xy_valid_cmb_galaxy():
    """Test make_two_point_xy with CMB-galaxy measurements."""
    cmb = InferredGalaxyZDist(
        bin_name="cmb_convergence",
        z=np.array([1100.0]),
        dndz=np.array([1.0]),
        measurements={CMB.CONVERGENCE},
    )
    galaxy = InferredGalaxyZDist(
        bin_name="galaxy_bin_0",
        z=np.linspace(0, 1, 100),
        dndz=np.ones(100),
        measurements={Galaxies.COUNTS},
    )
    inferred_dict = {"cmb_convergence": cmb, "galaxy_bin_0": galaxy}
    tracer_names = TracerNames("cmb_convergence", "galaxy_bin_0")
    data_type = harmonic(CMB.CONVERGENCE, Galaxies.COUNTS)

    xy = make_two_point_xy(inferred_dict, tracer_names, data_type)

    assert xy.x == cmb
    assert xy.y == galaxy
    assert xy.x_measurement == CMB.CONVERGENCE
    assert xy.y_measurement == Galaxies.COUNTS


def test_make_two_point_xy_valid_cmb_galaxy_needs_swap():
    """Test make_two_point_xy with CMB-galaxy measurements."""
    cmb = InferredGalaxyZDist(
        bin_name="cmb_convergence",
        z=np.array([1100.0]),
        dndz=np.array([1.0]),
        measurements={CMB.CONVERGENCE},
    )
    galaxy = InferredGalaxyZDist(
        bin_name="galaxy_bin_0",
        z=np.linspace(0, 1, 100),
        dndz=np.ones(100),
        measurements={Galaxies.COUNTS},
    )
    inferred_dict = {"cmb_convergence": cmb, "galaxy_bin_0": galaxy}
    tracer_names = TracerNames("galaxy_bin_0", "cmb_convergence")
    data_type = harmonic(CMB.CONVERGENCE, Galaxies.COUNTS)
    # Even though the order is swapped, this should still work this behavior will be
    # removed in the future. It is kept for backwards compatibility and to avoid
    # breaking existing data files.
    xy = make_two_point_xy(inferred_dict, tracer_names, data_type)

    assert xy.x == cmb
    assert xy.y == galaxy
    assert xy.x_measurement == CMB.CONVERGENCE
    assert xy.y_measurement == Galaxies.COUNTS


def test_make_two_point_xy_missing_x_measurement():
    """Test make_two_point_xy when first tracer lacks required measurement."""
    x = InferredGalaxyZDist(
        bin_name="shear_bin_0",
        z=np.linspace(0, 1, 100),
        dndz=np.ones(100),
        measurements={Galaxies.SHEAR_T},  # Has SHEAR_T but needs SHEAR_E
    )
    y = InferredGalaxyZDist(
        bin_name="shear_bin_1",
        z=np.linspace(0, 1, 100),
        dndz=np.ones(100),
        measurements={Galaxies.SHEAR_E},
    )
    inferred_dict = {"shear_bin_0": x, "shear_bin_1": y}
    tracer_names = TracerNames("shear_bin_0", "shear_bin_1")
    data_type = harmonic(Galaxies.SHEAR_E, Galaxies.SHEAR_E)

    with pytest.raises(ValueError) as exc_info:
        make_two_point_xy(inferred_dict, tracer_names, data_type)

    error_msg = str(exc_info.value)
    assert "Tracer measurements do not match the SACC naming convention" in error_msg
    assert f"Data type: {data_type}" in error_msg
    assert (
        f"Expected measurements: ({Galaxies.SHEAR_E}, {Galaxies.SHEAR_E})" in error_msg
    )
    assert "shear_bin_0" in error_msg
    assert "shear_bin_1" in error_msg


def test_make_two_point_xy_missing_y_measurement():
    """Test make_two_point_xy when second tracer lacks required measurement."""
    x = InferredGalaxyZDist(
        bin_name="shear_bin_0",
        z=np.linspace(0, 1, 100),
        dndz=np.ones(100),
        measurements={Galaxies.SHEAR_E},
    )
    y = InferredGalaxyZDist(
        bin_name="shear_bin_1",
        z=np.linspace(0, 1, 100),
        dndz=np.ones(100),
        measurements={Galaxies.SHEAR_T},  # Has SHEAR_T but needs SHEAR_E
    )
    inferred_dict = {"shear_bin_0": x, "shear_bin_1": y}
    tracer_names = TracerNames("shear_bin_0", "shear_bin_1")
    data_type = harmonic(Galaxies.SHEAR_E, Galaxies.SHEAR_E)

    with pytest.raises(ValueError) as exc_info:
        make_two_point_xy(inferred_dict, tracer_names, data_type)

    error_msg = str(exc_info.value)
    assert "Tracer measurements do not match the SACC naming convention" in error_msg
    assert f"Data type: {data_type}" in error_msg
    assert (
        f"Expected measurements: ({Galaxies.SHEAR_E}, {Galaxies.SHEAR_E})" in error_msg
    )
    assert "shear_bin_1" in error_msg


def test_make_two_point_xy_both_measurements_missing():
    """Test make_two_point_xy when both tracers lack required measurements."""
    x = InferredGalaxyZDist(
        bin_name="counts_bin_0",
        z=np.linspace(0, 1, 100),
        dndz=np.ones(100),
        measurements={Galaxies.COUNTS},  # Has COUNTS, needs SHEAR_E
    )
    y = InferredGalaxyZDist(
        bin_name="shear_bin_1",
        z=np.linspace(0, 1, 100),
        dndz=np.ones(100),
        measurements={Galaxies.SHEAR_T},  # Has SHEAR_T, needs SHEAR_E
    )
    inferred_dict = {"counts_bin_0": x, "shear_bin_1": y}
    tracer_names = TracerNames("counts_bin_0", "shear_bin_1")
    data_type = harmonic(Galaxies.SHEAR_E, Galaxies.SHEAR_E)

    with pytest.raises(ValueError) as exc_info:
        make_two_point_xy(inferred_dict, tracer_names, data_type)

    error_msg = str(exc_info.value)
    assert "Tracer measurements do not match the SACC naming convention" in error_msg
    assert (
        f"Expected measurements: ({Galaxies.SHEAR_E}, {Galaxies.SHEAR_E})" in error_msg
    )


def test_make_two_point_xy_sacc_convention_explanation():
    """Test that error message includes SACC convention explanation."""
    x = InferredGalaxyZDist(
        bin_name="cmb_bin",
        z=np.array([1100.0]),
        dndz=np.array([1.0]),
        measurements={CMB.CONVERGENCE},
    )
    y = InferredGalaxyZDist(
        bin_name="galaxy_bin",
        z=np.linspace(0, 1, 100),
        dndz=np.ones(100),
        measurements={Galaxies.SHEAR_E},  # Has SHEAR_E but needs COUNTS
    )
    inferred_dict = {"cmb_bin": x, "galaxy_bin": y}
    tracer_names = TracerNames("cmb_bin", "galaxy_bin")
    data_type = harmonic(CMB.CONVERGENCE, Galaxies.COUNTS)

    with pytest.raises(ValueError) as exc_info:
        make_two_point_xy(inferred_dict, tracer_names, data_type)

    error_msg = str(exc_info.value)
    # Check for convention explanation
    assert "According to the SACC convention" in error_msg
    assert "order of measurement types" in error_msg
    # Check for documentation link
    assert "sacc_usage.html" in error_msg


def test_extract_all_real_metadata_indices_no_swap(
    sacc_galaxy_xis_src0_lens0: tuple,
):
    """Test extract_all_real_metadata_indices with no tracer swap needed.

    This test verifies that when tracers are in the correct order according to
    the SACC convention (measurement type order matches tracer order), no swap
    is performed.
    """
    sacc_data, _, _, _ = sacc_galaxy_xis_src0_lens0

    indices = extract_all_real_metadata_indices(sacc_data)

    # Should have at least one real measurement (galaxy_shearDensity_xi_t)
    assert len(indices) > 0

    # Find the shear-density measurement
    shear_density_indices = [
        idx for idx in indices if "shearDensity" in idx["data_type"]
    ]
    assert len(shear_density_indices) > 0

    for idx in shear_density_indices:
        # The first tracer should be source (SHEAR_T) and second should be lens
        # (COUNTS)
        a, b = idx["tracer_types"]
        assert a == Galaxies.SHEAR_T
        assert b == Galaxies.COUNTS


def test_extract_all_real_metadata_indices_with_swap():
    """Test extract_all_real_metadata_indices when tracer swap is necessary.

    This test creates a SACC file where tracers are in reversed order compared
    to what the measurement type implies, triggering the swap logic.
    """
    sacc_data = sacc.Sacc()

    z = np.linspace(0, 1.0, 50) + 0.05
    thetas = np.linspace(0.0, 2.0 * np.pi, 10)

    # Add tracers in "wrong" order for shear-density measurement
    # Normally: source (SHEAR_T) should come first, lens (COUNTS) second
    # But we add lens first, then source

    dndz_lens = np.exp(-0.5 * (z - 0.1) ** 2 / 0.05 / 0.05)
    sacc_data.add_tracer("NZ", "lens_bin", z, dndz_lens)

    dndz_src = np.exp(-0.5 * (z - 0.5) ** 2 / 0.05 / 0.05)
    sacc_data.add_tracer("NZ", "source_bin", z, dndz_src)

    # Add measurement: galaxy_shearDensity_xi_t expects (SHEAR_T, COUNTS)
    # But we provide it with (lens_bin, source_bin) which is (COUNTS, SHEAR_T)
    xis = np.random.normal(size=thetas.shape[0])
    # The only way to determine the incorrect order is to add autocorrelation
    sacc_data.add_theta_xi(
        "galaxy_shearDensity_xi_t", "lens_bin", "source_bin", thetas, xis
    )
    sacc_data.add_theta_xi("galaxy_density_xi", "lens_bin", "lens_bin", thetas, xis)
    sacc_data.add_theta_xi(
        "galaxy_shear_xi_plus", "source_bin", "source_bin", thetas, xis
    )

    cov = np.ones(30) * 0.01
    sacc_data.add_covariance(cov)

    with pytest.warns(
        DeprecationWarning,
        match="AUTO-CORRECTION PERFORMED",
    ):
        indices = extract_all_real_metadata_indices(sacc_data)

    # Should have the measurement
    assert len(indices) > 0

    # Find the shear-density measurement
    shear_density_indices = [
        idx for idx in indices if "shearDensity" in idx["data_type"]
    ]
    assert len(shear_density_indices) > 0

    for idx in shear_density_indices:
        # The swap should have corrected the order
        a, b = idx["tracer_types"]
        assert a == Galaxies.COUNTS
        assert b == Galaxies.SHEAR_T


def test_extract_all_real_metadata_indices_density_only():
    """Test extract_all_real_metadata_indices with density-only measurement."""
    sacc_data = sacc.Sacc()

    z = np.linspace(0, 1.0, 50) + 0.05
    thetas = np.linspace(0.0, 2.0 * np.pi, 10)

    # Add lens tracers
    dndz0 = np.exp(-0.5 * (z - 0.1) ** 2 / 0.05 / 0.05)
    sacc_data.add_tracer("NZ", "lens0", z, dndz0)

    dndz1 = np.exp(-0.5 * (z - 0.3) ** 2 / 0.05 / 0.05)
    sacc_data.add_tracer("NZ", "lens1", z, dndz1)

    # Add density-density measurement
    xis = np.random.normal(size=thetas.shape[0])
    sacc_data.add_theta_xi("galaxy_density_xi", "lens0", "lens1", thetas, xis)

    cov = np.diag(np.ones_like(xis) * 0.01)
    sacc_data.add_covariance(cov)

    indices = extract_all_real_metadata_indices(sacc_data)

    # Should have the measurement
    assert len(indices) > 0

    for idx in indices:
        if "density" in idx["data_type"]:
            a, b = idx["tracer_types"]
            assert a == Galaxies.COUNTS
            assert b == Galaxies.COUNTS


def test_extract_all_real_metadata_indices_shear_only():
    """Test extract_all_real_metadata_indices with shear-density measurement."""
    sacc_data = sacc.Sacc()

    z = np.linspace(0, 1.0, 50) + 0.05
    thetas = np.linspace(0.0, 2.0 * np.pi, 10)

    # Add source and lens tracers
    dndz_src = np.exp(-0.5 * (z - 0.5) ** 2 / 0.05 / 0.05)
    sacc_data.add_tracer("NZ", "src0", z, dndz_src)

    dndz_lens = np.exp(-0.5 * (z - 0.1) ** 2 / 0.05 / 0.05)
    sacc_data.add_tracer("NZ", "lens0", z, dndz_lens)

    # Add shear-density measurement (SHEAR_T, COUNTS)
    xis_t = np.random.normal(size=thetas.shape[0])
    sacc_data.add_theta_xi("galaxy_shearDensity_xi_t", "src0", "lens0", thetas, xis_t)

    cov = np.diag(np.ones_like(xis_t) * 0.01)
    sacc_data.add_covariance(cov)

    indices = extract_all_real_metadata_indices(sacc_data)

    # Should have the measurement
    assert len(indices) > 0

    for idx in indices:
        if "shearDensity" in idx["data_type"]:
            a, b = idx["tracer_types"]
            assert a == Galaxies.SHEAR_T
            assert b == Galaxies.COUNTS


def test_extract_all_real_metadata_indices_multiple_combinations():
    """Test extract_all_real_metadata_indices with multiple tracer combinations."""
    sacc_data = sacc.Sacc()

    z = np.linspace(0, 1.0, 50) + 0.05
    thetas = np.linspace(0.0, 2.0 * np.pi, 10)

    # Add multiple source and lens tracers
    src_tracers = []
    for i in range(2):
        dndz = np.exp(-0.5 * (z - 0.5 + i * 0.1) ** 2 / 0.05 / 0.05)
        tracer_name = f"src{i}"
        sacc_data.add_tracer("NZ", tracer_name, z, dndz)
        src_tracers.append(tracer_name)

    lens_tracers = []
    for i in range(2):
        dndz = np.exp(-0.5 * (z - 0.1 + i * 0.1) ** 2 / 0.05 / 0.05)
        tracer_name = f"lens{i}"
        sacc_data.add_tracer("NZ", tracer_name, z, dndz)
        lens_tracers.append(tracer_name)

    # Add cross-correlations: shear-density measurements
    data_list = []
    for src in src_tracers:
        for lens in lens_tracers:
            xis = np.random.normal(size=thetas.shape[0])
            sacc_data.add_theta_xi("galaxy_shearDensity_xi_t", src, lens, thetas, xis)
            data_list.append(xis)

    cov_data = np.concatenate(data_list)
    cov = np.diag(np.ones_like(cov_data) * 0.01)
    sacc_data.add_covariance(cov)

    indices = extract_all_real_metadata_indices(sacc_data)

    # Should have multiple measurements
    assert len(indices) == len(src_tracers) * len(lens_tracers)

    # All should be shear-density measurements with correct type order
    for idx in indices:
        a, b = idx["tracer_types"]
        assert a == Galaxies.SHEAR_T
        assert b == Galaxies.COUNTS


def test_extract_all_harmonic_metadata_indices_no_swap(
    sacc_galaxy_cells_src0_lens0: tuple,
):
    """Test extract_all_harmonic_metadata_indices with no tracer swap needed.

    This test verifies that when tracers are in the correct order according to
    the SACC convention (measurement type order matches tracer order), no swap
    is performed.
    """
    sacc_data, _, _, _ = sacc_galaxy_cells_src0_lens0

    indices = extract_all_harmonic_metadata_indices(sacc_data)

    # Should have at least one harmonic measurement (galaxy_shearDensity_cl_e)
    assert len(indices) > 0

    # Find the shear-density measurement
    shear_density_indices = [
        idx for idx in indices if "shearDensity" in idx["data_type"]
    ]
    assert len(shear_density_indices) > 0

    for idx in shear_density_indices:
        # The first tracer should be source (SHEAR_E) and second should be lens (COUNTS)
        a, b = idx["tracer_types"]
        assert a == Galaxies.SHEAR_E
        assert b == Galaxies.COUNTS


def test_extract_all_harmonic_metadata_indices_with_swap():
    """Test extract_all_harmonic_metadata_indices when tracer swap is necessary.

    This test creates a SACC file where tracers are in reversed order compared
    to what the measurement type implies, triggering the swap logic.
    """
    sacc_data = sacc.Sacc()

    z = np.linspace(0, 1.0, 50) + 0.05
    ells = np.unique(np.logspace(1, 3, 10).astype(np.int64))

    # Add tracers in "wrong" order for shear-density measurement
    # Normally: source (SHEAR_E) should come first, lens (COUNTS) second
    # But we add lens first, then source

    dndz_lens = np.exp(-0.5 * (z - 0.1) ** 2 / 0.05 / 0.05)
    sacc_data.add_tracer("NZ", "lens_bin", z, dndz_lens)

    dndz_src = np.exp(-0.5 * (z - 0.5) ** 2 / 0.05 / 0.05)
    sacc_data.add_tracer("NZ", "source_bin", z, dndz_src)

    # Add measurement: galaxy_shearDensity_cl_e expects (SHEAR_E, COUNTS)
    # But we provide it with (lens_bin, source_bin) which is (COUNTS, SHEAR_E)
    Cells = np.random.normal(size=ells.shape[0])
    # The only way to determine the incorrect order is to add autocorrelation
    sacc_data.add_ell_cl(
        "galaxy_shearDensity_cl_e", "lens_bin", "source_bin", ells, Cells
    )
    sacc_data.add_ell_cl("galaxy_density_cl", "lens_bin", "lens_bin", ells, Cells)
    sacc_data.add_ell_cl("galaxy_shear_cl_ee", "source_bin", "source_bin", ells, Cells)

    cov = np.ones(30) * 0.01
    sacc_data.add_covariance(cov)

    with pytest.warns(
        DeprecationWarning,
        match="AUTO-CORRECTION PERFORMED",
    ):
        indices = extract_all_harmonic_metadata_indices(sacc_data)

    # Should have the measurement
    assert len(indices) > 0

    # Find the shear-density measurement
    shear_density_indices = [
        idx for idx in indices if "shearDensity" in idx["data_type"]
    ]
    assert len(shear_density_indices) > 0

    for idx in shear_density_indices:
        # The swap should have corrected the order
        a, b = idx["tracer_types"]
        assert a == Galaxies.COUNTS
        assert b == Galaxies.SHEAR_E


def test_extract_all_harmonic_metadata_indices_density_only():
    """Test extract_all_harmonic_metadata_indices with density-only measurement."""
    sacc_data = sacc.Sacc()

    z = np.linspace(0, 1.0, 50) + 0.05
    ells = np.unique(np.logspace(1, 3, 10).astype(np.int64))

    # Add lens tracers
    dndz0 = np.exp(-0.5 * (z - 0.1) ** 2 / 0.05 / 0.05)
    sacc_data.add_tracer("NZ", "lens0", z, dndz0)

    dndz1 = np.exp(-0.5 * (z - 0.3) ** 2 / 0.05 / 0.05)
    sacc_data.add_tracer("NZ", "lens1", z, dndz1)

    # Add density-density measurement
    Cells = np.random.normal(size=ells.shape[0])
    sacc_data.add_ell_cl("galaxy_density_cl", "lens0", "lens1", ells, Cells)

    cov = np.diag(np.ones_like(Cells) * 0.01)
    sacc_data.add_covariance(cov)

    indices = extract_all_harmonic_metadata_indices(sacc_data)

    # Should have the measurement
    assert len(indices) > 0

    for idx in indices:
        if "density" in idx["data_type"]:
            a, b = idx["tracer_types"]
            assert a == Galaxies.COUNTS
            assert b == Galaxies.COUNTS


def test_extract_all_harmonic_metadata_indices_shear_only():
    """Test extract_all_harmonic_metadata_indices with shear-only measurement."""
    sacc_data = sacc.Sacc()

    z = np.linspace(0, 1.0, 50) + 0.05
    ells = np.unique(np.logspace(1, 3, 10).astype(np.int64))

    # Add source tracers
    dndz0 = np.exp(-0.5 * (z - 0.5) ** 2 / 0.05 / 0.05)
    sacc_data.add_tracer("NZ", "src0", z, dndz0)

    dndz1 = np.exp(-0.5 * (z - 0.6) ** 2 / 0.05 / 0.05)
    sacc_data.add_tracer("NZ", "src1", z, dndz1)

    # Add shear-shear measurement (both tracers have SHEAR_E)
    Cells = np.random.normal(size=ells.shape[0])
    sacc_data.add_ell_cl("galaxy_shear_cl_ee", "src0", "src1", ells, Cells)

    cov = np.diag(np.ones_like(Cells) * 0.01)
    sacc_data.add_covariance(cov)

    indices = extract_all_harmonic_metadata_indices(sacc_data)

    # Should have the measurement
    assert len(indices) > 0

    for idx in indices:
        if "shear" in idx["data_type"]:
            a, b = idx["tracer_types"]
            assert a == Galaxies.SHEAR_E
            assert b == Galaxies.SHEAR_E


def test_extract_all_harmonic_metadata_indices_multiple_combinations():
    """Test extract_all_harmonic_metadata_indices with multiple tracer combinations."""
    sacc_data = sacc.Sacc()

    z = np.linspace(0, 1.0, 50) + 0.05
    ells = np.unique(np.logspace(1, 3, 10).astype(np.int64))

    # Add multiple source and lens tracers
    src_tracers = []
    for i in range(2):
        dndz = np.exp(-0.5 * (z - 0.5 + i * 0.1) ** 2 / 0.05 / 0.05)
        tracer_name = f"src{i}"
        sacc_data.add_tracer("NZ", tracer_name, z, dndz)
        src_tracers.append(tracer_name)

    lens_tracers = []
    for i in range(2):
        dndz = np.exp(-0.5 * (z - 0.1 + i * 0.1) ** 2 / 0.05 / 0.05)
        tracer_name = f"lens{i}"
        sacc_data.add_tracer("NZ", tracer_name, z, dndz)
        lens_tracers.append(tracer_name)

    # Add cross-correlations: shear-density measurements
    data_list = []
    for src in src_tracers:
        for lens in lens_tracers:
            Cells = np.random.normal(size=ells.shape[0])
            sacc_data.add_ell_cl("galaxy_shearDensity_cl_e", src, lens, ells, Cells)
            data_list.append(Cells)

    cov_data = np.concatenate(data_list)
    cov = np.diag(np.ones_like(cov_data) * 0.01)
    sacc_data.add_covariance(cov)

    indices = extract_all_harmonic_metadata_indices(sacc_data)

    # Should have multiple measurements
    assert len(indices) == len(src_tracers) * len(lens_tracers)

    # All should be shear-density measurements with correct type order
    for idx in indices:
        a, b = idx["tracer_types"]
        assert a == Galaxies.SHEAR_E
        assert b == Galaxies.COUNTS<|MERGE_RESOLUTION|>--- conflicted
+++ resolved
@@ -27,21 +27,15 @@
     _type_to_sacc_string_real as real,
 )
 from firecrown.data_types import TwoPointMeasurement
-<<<<<<< HEAD
 from firecrown.likelihood._source import SourceGalaxy
-from firecrown.likelihood._two_point import TwoPoint
-from firecrown.likelihood._cmb import CMBConvergenceFactory
-=======
-from firecrown.likelihood.source import SourceGalaxy
-from firecrown.likelihood.two_point import (
+from firecrown.likelihood._two_point import (
     TwoPoint,
     TwoPointFactory,
     TwoPointCorrelationSpace,
 )
-from firecrown.likelihood.cmb import CMBConvergenceFactory
-from firecrown.likelihood.weak_lensing import WeakLensingFactory
+from firecrown.likelihood._cmb import CMBConvergenceFactory
+from firecrown.likelihood._weak_lensing import WeakLensingFactory
 from firecrown.likelihood.number_counts import NumberCountsFactory
->>>>>>> 5d00ca27
 
 
 def test_inferred_galaxy_z_dist():
@@ -830,20 +824,8 @@
         TwoPoint.from_metadata([cells], tp_factory)
 
 
-<<<<<<< HEAD
-@pytest.fixture
-def tp_factory_with_cmb():
-    from firecrown.likelihood._two_point import (
-        TwoPointFactory,
-        TwoPointCorrelationSpace,
-    )
-    from firecrown.likelihood._weak_lensing import WeakLensingFactory
-    from firecrown.likelihood.number_counts import NumberCountsFactory
-
-=======
 @pytest.fixture(name="tp_factory_with_cmb")
 def fixture_tp_factory_with_cmb():
->>>>>>> 5d00ca27
     return TwoPointFactory(
         correlation_space=TwoPointCorrelationSpace.HARMONIC,
         weak_lensing_factories=[WeakLensingFactory()],
