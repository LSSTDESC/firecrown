"""
Tests for the TwoPoint module.
"""

import re
from unittest.mock import MagicMock
import numpy as np
from numpy.testing import assert_allclose
import pytest

import pyccl

from firecrown.modeling_tools import ModelingTools
from firecrown.parameters import ParamsMap

from firecrown.likelihood.number_counts import (
    NumberCounts,
)
from firecrown.likelihood.weak_lensing import (
    WeakLensing,
)
from firecrown.likelihood.statistic import TheoryVector
from firecrown.likelihood.two_point import (
    _ell_for_xi,
    generate_bin_centers,
    TwoPoint,
    TracerNames,
    TRACER_NAMES_TOTAL,
    EllOrThetaConfig,
    use_source_factory,
    use_source_factory_metadata_index,
    WeakLensingFactory,
    NumberCountsFactory,
)
from firecrown.metadata_types import (
    Galaxies,
    InferredGalaxyZDist,
    TwoPointHarmonic,
    GALAXY_LENS_TYPES,
    GALAXY_SOURCE_TYPES,
)
from firecrown.metadata_functions import (
    TwoPointHarmonicIndex,
    TwoPointRealIndex,
)
from firecrown.data_types import TwoPointMeasurement


@pytest.fixture(name="include_rsd", params=[True, False], ids=["rsd", "no_rsd"])
def fixture_include_rsd(request) -> bool:
    """Return whether to include RSD in the test."""
    return request.param


@pytest.fixture(name="source_0")
def fixture_source_0() -> NumberCounts:
    """Return an almost-default NumberCounts source."""
    return NumberCounts(sacc_tracer="lens_0")


@pytest.fixture(name="tools")
def fixture_tools() -> ModelingTools:
    """Return a trivial ModelingTools object."""
    return ModelingTools()


@pytest.fixture(name="harmonic_data_with_window")
def fixture_harmonic_data_with_window(harmonic_two_point_xy) -> TwoPointMeasurement:
    """Return some fake harmonic data."""
    ells = np.array(np.linspace(0, 100, 100), dtype=np.int64)
    # The window is given by the mean of the ells in each bin times the bin number.
    weights = np.zeros((100, 4))
    weights[0:25, 0] = 1.0 / 25.0
    weights[25:50, 1] = 2.0 / 25.0
    weights[50:75, 2] = 3.0 / 25.0
    weights[75:100, 3] = 4.0 / 25.0

    data = np.zeros(4) + 1.1
    indices = np.arange(4)
    covariance_name = "cov"
    tpm = TwoPointMeasurement(
        data=data,
        indices=indices,
        covariance_name=covariance_name,
        metadata=TwoPointHarmonic(ells=ells, window=weights, XY=harmonic_two_point_xy),
    )

    return tpm


@pytest.fixture(name="harmonic_data_no_window")
def fixture_harmonic_data_no_window(harmonic_two_point_xy) -> TwoPointMeasurement:
    """Return some fake harmonic data."""
    ells = np.array(np.linspace(0, 100, 100), dtype=np.int64)
    data = np.zeros(100) - 1.1
    indices = np.arange(100)
    covariance_name = "cov"
    tpm = TwoPointMeasurement(
        data=data,
        indices=indices,
        covariance_name=covariance_name,
        metadata=TwoPointHarmonic(ells=ells, XY=harmonic_two_point_xy),
    )

    return tpm


@pytest.fixture(name="wl_factory")
def fixture_wl_factory() -> WeakLensingFactory:
    """Return a WeakLensingFactory object."""
    return WeakLensingFactory(per_bin_systematics=[], global_systematics=[])


@pytest.fixture(name="nc_factory")
def fixture_nc_factory(include_rsd: bool) -> NumberCountsFactory:
    """Return a NumberCountsFactory object."""
    return NumberCountsFactory(
        per_bin_systematics=[], global_systematics=[], include_rsd=include_rsd
    )


@pytest.fixture(name="two_point_with_window")
def fixture_two_point_with_window(
    harmonic_data_with_window: TwoPointMeasurement,
    wl_factory: WeakLensingFactory,
    nc_factory: NumberCountsFactory,
) -> TwoPoint:
    """Return a TwoPoint object with a window."""
    two_points = TwoPoint.from_measurement(
        [harmonic_data_with_window], wl_factory=wl_factory, nc_factory=nc_factory
    )
    return two_points.pop()


@pytest.fixture(name="two_point_without_window")
def fixture_two_point_without_window(
    harmonic_data_no_window: TwoPointMeasurement,
    wl_factory: WeakLensingFactory,
    nc_factory: NumberCountsFactory,
) -> TwoPoint:
    """Return a TwoPoint object without a window."""
    two_points = TwoPoint.from_measurement(
        [harmonic_data_no_window], wl_factory=wl_factory, nc_factory=nc_factory
    )
    return two_points.pop()


def test_ell_for_xi_no_rounding() -> None:
    res = _ell_for_xi(minimum=0, midpoint=5, maximum=80, n_log=5)
    expected = np.array([0.0, 1.0, 2.0, 3.0, 4.0, 5.0, 10.0, 20.0, 40.0, 80.0])
    assert res.shape == expected.shape
    assert np.allclose(expected, res)


def test_ell_for_xi_doing_rounding() -> None:
    res = _ell_for_xi(minimum=1, midpoint=3, maximum=100, n_log=5)
    expected = np.array([1.0, 2.0, 3.0, 7.0, 17.0, 42.0, 100.0])
    assert np.allclose(expected, res)


def test_compute_theory_vector(source_0: NumberCounts) -> None:
    # To create the TwoPoint object we need at least one source.
    statistic = TwoPoint("galaxy_density_xi", source_0, source_0)
    assert isinstance(statistic, TwoPoint)

    # Before calling compute_theory_vector, we must get the TwoPoint object
    # into the correct state.
    # prediction = statistic.compute_theory_vector(tools)
    # assert isinstance(prediction, TheoryVector)


def test_tracer_names() -> None:
    assert TracerNames("", "") == TRACER_NAMES_TOTAL

    tn1 = TracerNames("cow", "pig")
    assert tn1[0] == "cow"
    assert tn1[1] == "pig"

    tn2 = TracerNames("cat", "dog")
    assert tn1 != tn2
    assert hash(tn1) != hash(tn2)

    with pytest.raises(IndexError):
        _ = tn1[2]


def test_two_point_src0_src0_window(sacc_galaxy_cells_src0_src0_window) -> None:
    """This test also makes sure that TwoPoint theory calculations are
    repeatable."""
    sacc_data, _, _ = sacc_galaxy_cells_src0_src0_window

    src0 = WeakLensing(sacc_tracer="src0")

    statistic = TwoPoint("galaxy_shear_cl_ee", src0, src0)
    statistic.read(sacc_data)

    tools = ModelingTools()
    tools.update(ParamsMap())
    tools.prepare(pyccl.CosmologyVanillaLCDM())

    assert statistic.window is not None

    statistic.reset()
    statistic.update(ParamsMap())
    tools.update(ParamsMap())
    result1 = statistic.compute_theory_vector(tools)
    assert all(np.isfinite(result1))

    statistic.reset()
    statistic.update(ParamsMap())
    tools.update(ParamsMap())
    result2 = statistic.compute_theory_vector(tools)
    assert np.array_equal(result1, result2)


def test_two_point_src0_src0_no_window(sacc_galaxy_cells_src0_src0_no_window) -> None:
    """This test also makes sure that TwoPoint theory calculations are
    repeatable."""
    sacc_data, _, _ = sacc_galaxy_cells_src0_src0_no_window

    src0 = WeakLensing(sacc_tracer="src0")

    statistic = TwoPoint("galaxy_shear_cl_ee", src0, src0)
    statistic.read(sacc_data)

    tools = ModelingTools()
    tools.update(ParamsMap())
    tools.prepare(pyccl.CosmologyVanillaLCDM())

    assert statistic.window is None

    statistic.reset()
    statistic.update(ParamsMap())
    tools.update(ParamsMap())
    result1 = statistic.compute_theory_vector(tools)
    assert all(np.isfinite(result1))

    statistic.reset()
    statistic.update(ParamsMap())
    tools.update(ParamsMap())
    result2 = statistic.compute_theory_vector(tools)
    assert np.array_equal(result1, result2)


<<<<<<< HEAD
def test_two_point_generate_ell_or_theta():
    # Logarithmic binning.
    assert np.allclose(
        generate_bin_centers(minimum=1.0, maximum=1000.0, n=3, binning="log"),
        np.array(np.sqrt([10.0, 1000.0, 100000.0])),
    )

    # Linear binning.
    assert np.array_equal(
        generate_bin_centers(minimum=0.0, maximum=12.0, n=6, binning="lin"),
        np.array([1.0, 3.0, 5.0, 7.0, 9.0, 11.0]),
    )

    # Invalid binning.
    with pytest.raises(ValueError, match="Unrecognized binning: cow"):
        generate_bin_centers(minimum=1, maximum=100, n=5, binning="cow")


def test_two_point_src0_src0_no_data_lin(sacc_galaxy_cells_src0_src0_no_data):
=======
def test_two_point_src0_src0_no_data_lin(sacc_galaxy_cells_src0_src0_no_data) -> None:
>>>>>>> 417c94ce
    sacc_data, _, _ = sacc_galaxy_cells_src0_src0_no_data

    src0 = WeakLensing(sacc_tracer="src0")

    ell_config: EllOrThetaConfig = {
        "minimum": 1,
        "maximum": 100,
        "n": 5,
        "binning": "lin",
    }

    statistic = TwoPoint(
        "galaxy_shear_cl_ee",
        src0,
        src0,
        ell_or_theta=ell_config,
    )
    with pytest.warns(UserWarning, match="Empty index selected"):
        statistic.read(sacc_data)

    assert statistic.window is None
    assert statistic.ells is not None
    assert statistic.thetas is None
    assert all(np.isfinite(statistic.ells))
    assert all(statistic.ells >= 1)
    assert all(statistic.ells <= 100)


def test_two_point_src0_src0_no_data_log(sacc_galaxy_cells_src0_src0_no_data) -> None:
    sacc_data, _, _ = sacc_galaxy_cells_src0_src0_no_data

    src0 = WeakLensing(sacc_tracer="src0")

    ell_config: EllOrThetaConfig = {
        "minimum": 1,
        "maximum": 100,
        "n": 5,
        "binning": "log",
    }

    statistic = TwoPoint(
        "galaxy_shear_cl_ee",
        src0,
        src0,
        ell_or_theta=ell_config,
    )
    with pytest.warns(UserWarning, match="Empty index selected"):
        statistic.read(sacc_data)

    assert statistic.window is None
    assert statistic.ells is not None
    assert statistic.thetas is None
    assert all(np.isfinite(statistic.ells))
    assert all(statistic.ells >= 1)
    assert all(statistic.ells <= 100)


def test_two_point_lens0_lens0_no_data(sacc_galaxy_xis_lens0_lens0_no_data) -> None:
    sacc_data, _, _ = sacc_galaxy_xis_lens0_lens0_no_data

    src0 = NumberCounts(sacc_tracer="lens0")

    ell_config: EllOrThetaConfig = {
        "minimum": 0.0,
        "maximum": 1.0,
        "n": 5,
        "binning": "lin",
    }

    statistic = TwoPoint(
        "galaxy_density_xi",
        src0,
        src0,
        ell_or_theta=ell_config,
    )
    with pytest.warns(UserWarning):
        statistic.read(sacc_data)

    assert statistic.window is None
    assert statistic.ells is None
    assert statistic.thetas is not None
    assert all(np.isfinite(statistic.thetas))
    assert all(statistic.thetas >= 0.0)
    assert all(statistic.thetas <= 1.0)


def test_two_point_src0_src0_cuts(sacc_galaxy_cells_src0_src0) -> None:
    sacc_data, _, _ = sacc_galaxy_cells_src0_src0

    src0 = WeakLensing(sacc_tracer="src0")

    statistic = TwoPoint(
        "galaxy_shear_cl_ee", src0, src0, ell_or_theta_min=50, ell_or_theta_max=200
    )
    with pytest.warns(
        UserWarning, match="No bandpower windows associated to these data"
    ):
        statistic.read(sacc_data)

    tools = ModelingTools()
    tools.update(ParamsMap())
    tools.prepare(pyccl.CosmologyVanillaLCDM())

    assert statistic.window is None
    assert statistic.ells is not None
    assert all(np.isfinite(statistic.ells))
    assert all(statistic.ells >= 50)
    assert all(statistic.ells <= 200)

    statistic.update(ParamsMap())
    statistic.compute_theory_vector(tools)


def test_two_point_lens0_lens0_cuts(sacc_galaxy_xis_lens0_lens0) -> None:
    sacc_data, _, _ = sacc_galaxy_xis_lens0_lens0

    src0 = NumberCounts(sacc_tracer="lens0")

    statistic = TwoPoint(
        "galaxy_density_xi", src0, src0, ell_or_theta_min=0.1, ell_or_theta_max=0.5
    )
    statistic.read(sacc_data)

    param_map = ParamsMap({"lens0_bias": 1.0})
    tools = ModelingTools()
    tools.update(param_map)
    tools.prepare(pyccl.CosmologyVanillaLCDM())

    assert statistic.window is None
    assert statistic.thetas is not None
    assert all(np.isfinite(statistic.thetas))
    assert all(statistic.thetas >= 0.1)
    assert all(statistic.thetas <= 0.5)

    statistic.update(param_map)
    statistic.compute_theory_vector(tools)


def test_two_point_lens0_lens0_config(sacc_galaxy_xis_lens0_lens0) -> None:
    sacc_data, _, _ = sacc_galaxy_xis_lens0_lens0

    src0 = NumberCounts(sacc_tracer="lens0")

    statistic = TwoPoint(
        "galaxy_density_xi",
        src0,
        src0,
        ell_for_xi={"minimum": 2, "midpoint": 6, "n_log": 180},
    )
    statistic.read(sacc_data)

    param_map = ParamsMap({"lens0_bias": 1.0})
    tools = ModelingTools()
    tools.update(param_map)
    tools.prepare(pyccl.CosmologyVanillaLCDM())

    assert statistic.window is None
    assert statistic.thetas is not None
    assert all(np.isfinite(statistic.thetas))
    assert statistic.ells_for_xi is not None
    assert all(np.isfinite(statistic.ells_for_xi))
    # The size depends on the configuration but also
    # on how many unique ells we get from the log-binning.
    assert len(statistic.ells_for_xi) == 175

    statistic.update(param_map)
    statistic.compute_theory_vector(tools)


def test_two_point_src0_src0_no_data_error(sacc_galaxy_cells_src0_src0_no_data) -> None:
    sacc_data, _, _ = sacc_galaxy_cells_src0_src0_no_data

    src0 = WeakLensing(sacc_tracer="src0")

    statistic = TwoPoint("galaxy_shear_cl_ee", src0, src0)
    with pytest.warns(UserWarning, match="Empty index selected"):
        with pytest.raises(
            RuntimeError,
            match=re.escape(
                "for data type 'galaxy_shear_cl_ee' have no 2pt data in the SACC file "
                "and no input ell values were given"
            ),
        ):
            statistic.read(sacc_data)


def test_two_point_lens0_lens0_no_data_error(
    sacc_galaxy_xis_lens0_lens0_no_data,
) -> None:
    sacc_data, _, _ = sacc_galaxy_xis_lens0_lens0_no_data

    src0 = NumberCounts(sacc_tracer="lens0")

    statistic = TwoPoint("galaxy_density_xi", src0, src0)
    with pytest.warns(UserWarning, match="Empty index selected"):
        with pytest.raises(
            RuntimeError,
            match=re.escape(
                "for data type 'galaxy_density_xi' have no 2pt data in the SACC file "
                "and no input theta values were given"
            ),
        ):
            statistic.read(sacc_data)


def test_two_point_src0_src0_data_and_conf_warn(
    sacc_galaxy_cells_src0_src0_window,
) -> None:
    sacc_data, _, _ = sacc_galaxy_cells_src0_src0_window

    src0 = WeakLensing(sacc_tracer="src0")

    ell_config: EllOrThetaConfig = {
        "minimum": 1,
        "maximum": 100,
        "n": 5,
        "binning": "lin",
    }

    statistic = TwoPoint("galaxy_shear_cl_ee", src0, src0, ell_or_theta=ell_config)
    with pytest.warns(
        UserWarning,
        match=re.escape(
            "have 2pt data and you have specified `ell` in the configuration. "
            "`ell` is being ignored!"
        ),
    ):
        statistic.read(sacc_data)


def test_two_point_lens0_lens0_data_and_conf_warn(sacc_galaxy_xis_lens0_lens0) -> None:
    sacc_data, _, _ = sacc_galaxy_xis_lens0_lens0

    src0 = NumberCounts(sacc_tracer="lens0")

    theta_config: EllOrThetaConfig = {
        "minimum": 0.0,
        "maximum": 1.0,
        "n": 5,
        "binning": "lin",
    }

    statistic = TwoPoint("galaxy_density_xi", src0, src0, ell_or_theta=theta_config)
    with pytest.warns(
        UserWarning,
        match=re.escape(
            "have 2pt data and you have specified `theta` in the configuration. "
            "`theta` is being ignored!"
        ),
    ):
        statistic.read(sacc_data)


def test_use_source_factory(
    harmonic_bin_1: InferredGalaxyZDist,
    wl_factory: WeakLensingFactory,
    nc_factory: NumberCountsFactory,
) -> None:
    measurement = list(harmonic_bin_1.measurements)[0]
    source = use_source_factory(harmonic_bin_1, measurement, wl_factory, nc_factory)

    if measurement in GALAXY_LENS_TYPES:
        assert isinstance(source, NumberCounts)
        assert source.has_rsd == nc_factory.include_rsd
    elif measurement in GALAXY_SOURCE_TYPES:
        assert isinstance(source, WeakLensing)
    else:
        assert False, f"Unknown measurement type: {measurement}"


def test_use_source_factory_invalid_measurement(
    harmonic_bin_1: InferredGalaxyZDist,
) -> None:
    with pytest.raises(
        ValueError,
        match="Measurement .* not found in inferred galaxy redshift distribution .*",
    ):
        use_source_factory(harmonic_bin_1, Galaxies.SHEAR_MINUS, None, None)


def test_use_source_factory_metadata_only_counts(
    wl_factory: WeakLensingFactory,
    nc_factory: NumberCountsFactory,
) -> None:
    source = use_source_factory_metadata_index(
        "bin1", Galaxies.COUNTS, wl_factory=wl_factory, nc_factory=nc_factory
    )
    assert isinstance(source, NumberCounts)
    assert source.has_rsd == nc_factory.include_rsd


def test_use_source_factory_metadata_only_shear(
    wl_factory: WeakLensingFactory,
    nc_factory: NumberCountsFactory,
) -> None:
    source = use_source_factory_metadata_index(
        "bin1", Galaxies.SHEAR_E, wl_factory=wl_factory, nc_factory=nc_factory
    )
    assert isinstance(source, WeakLensing)


def test_use_source_factory_metadata_only_invalid_measurement(
    wl_factory: WeakLensingFactory,
    nc_factory: NumberCountsFactory,
) -> None:
    with pytest.raises(ValueError, match="Unknown measurement type encountered .*"):
        use_source_factory_metadata_index(
            "bin1", 120, wl_factory=wl_factory, nc_factory=nc_factory  # type: ignore
        )


def test_two_point_wrong_type() -> None:
    with pytest.raises(ValueError, match="The SACC data type cow is not supported!"):
        TwoPoint(
            "cow", WeakLensing(sacc_tracer="calma"), WeakLensing(sacc_tracer="fernando")
        )


def test_from_metadata_harmonic_wrong_metadata() -> None:
    with pytest.raises(
        ValueError, match=re.escape("Metadata of type <class 'str'> is not supported")
    ):
        TwoPoint._from_metadata_single(  # pylint: disable=protected-access
            metadata="NotAMetadata",  # type: ignore
        )


def test_use_source_factory_metadata_only_wrong_measurement() -> None:
    unknown_type = MagicMock()
    unknown_type.configure_mock(__eq__=MagicMock(return_value=False))

    with pytest.raises(ValueError, match="Measurement .* not supported!"):
        use_source_factory_metadata_index(
            "bin1", unknown_type, wl_factory=None, nc_factory=None
        )


def test_from_metadata_only_harmonic(
    wl_factory: WeakLensingFactory,
    nc_factory: NumberCountsFactory,
) -> None:
    metadata: TwoPointHarmonicIndex = {
        "data_type": "galaxy_density_xi",
        "tracer_names": TracerNames("lens0", "lens0"),
    }
    two_point = TwoPoint.from_metadata_index(
        [metadata],
        wl_factory=wl_factory,
        nc_factory=nc_factory,
    ).pop()
    assert isinstance(two_point, TwoPoint)
    assert not two_point.ready


def test_from_metadata_only_real(
    wl_factory: WeakLensingFactory,
    nc_factory: NumberCountsFactory,
) -> None:
    metadata: TwoPointRealIndex = {
        "data_type": "galaxy_shear_xi_plus",
        "tracer_names": TracerNames("src0", "src0"),
    }
    two_point = TwoPoint.from_metadata_index(
        [metadata],
        wl_factory=wl_factory,
        nc_factory=nc_factory,
    ).pop()
    assert isinstance(two_point, TwoPoint)
    assert not two_point.ready


def test_from_measurement_compute_theory_vector_window(
    two_point_with_window: TwoPoint,
) -> None:
    assert isinstance(two_point_with_window, TwoPoint)
    assert two_point_with_window.ready

    req_params = two_point_with_window.required_parameters()
    default_values = req_params.get_default_values()
    params = ParamsMap(default_values)

    tools = ModelingTools()
    tools.update(params)
    tools.prepare(pyccl.CosmologyVanillaLCDM())
    two_point_with_window.update(params)

    prediction = two_point_with_window.compute_theory_vector(tools)

    assert isinstance(prediction, TheoryVector)
    assert prediction.shape == (4,)


def test_from_measurement_compute_theory_vector_window_check(
    two_point_with_window: TwoPoint, two_point_without_window: TwoPoint
) -> None:
    assert isinstance(two_point_with_window, TwoPoint)
    assert two_point_with_window.ready

    assert isinstance(two_point_without_window, TwoPoint)
    assert two_point_without_window.ready

    req_params = two_point_with_window.required_parameters()
    default_values = req_params.get_default_values()
    params = ParamsMap(default_values)

    tools = ModelingTools()
    tools.update(params)
    tools.prepare(pyccl.CosmologyVanillaLCDM())

    two_point_with_window.update(params)
    two_point_without_window.update(params)

    prediction_with_window = two_point_with_window.compute_theory_vector(tools)
    prediction_without_window = two_point_without_window.compute_theory_vector(tools)

    assert isinstance(prediction_with_window, TheoryVector)
    assert prediction_with_window.shape == (4,)

    assert isinstance(prediction_without_window, TheoryVector)
    assert prediction_without_window.shape == (100,)
    # Currently the C0 and C1 are set to 0 when a window is present, so we need to do
    # the same here.
    prediction_without_window[0:2] = 0.0

    binned_after = [
        np.mean(prediction_without_window[0:25]) * 1.0,
        np.mean(prediction_without_window[25:50]) * 2.0,
        np.mean(prediction_without_window[50:75]) * 3.0,
        np.mean(prediction_without_window[75:100]) * 4.0,
    ]
    assert_allclose(prediction_with_window, binned_after)<|MERGE_RESOLUTION|>--- conflicted
+++ resolved
@@ -242,8 +242,7 @@
     assert np.array_equal(result1, result2)
 
 
-<<<<<<< HEAD
-def test_two_point_generate_ell_or_theta():
+def test_two_point_generate_ell_or_theta() -> None:
     # Logarithmic binning.
     assert np.allclose(
         generate_bin_centers(minimum=1.0, maximum=1000.0, n=3, binning="log"),
@@ -261,10 +260,7 @@
         generate_bin_centers(minimum=1, maximum=100, n=5, binning="cow")
 
 
-def test_two_point_src0_src0_no_data_lin(sacc_galaxy_cells_src0_src0_no_data):
-=======
 def test_two_point_src0_src0_no_data_lin(sacc_galaxy_cells_src0_src0_no_data) -> None:
->>>>>>> 417c94ce
     sacc_data, _, _ = sacc_galaxy_cells_src0_src0_no_data
 
     src0 = WeakLensing(sacc_tracer="src0")
