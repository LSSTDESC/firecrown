--- conflicted
+++ resolved
@@ -914,7 +914,6 @@
     assert result == expected
 
 
-<<<<<<< HEAD
 def test_ensure_path_invalid():
     with pytest.raises(
         AssertionError, match="Expected code to be unreachable, but got: 123"
@@ -1078,7 +1077,8 @@
         sacc_data, two_point_factory, filters=filters
     )
     assert likelihood is not None
-=======
+
+    
 def test_two_point_factory_two_equal_cmbs():
     """Test that duplicate CMBConvergenceFactory with same type_source raises error."""
     with pytest.raises(
@@ -1216,5 +1216,4 @@
     # Test CMB
     cmb_result = factory.get_factory(CMB.CONVERGENCE, type_source=TypeSource("ts_cmb"))
     assert isinstance(cmb_result, CMBConvergenceFactory)
-    assert cmb_result is cmb_factory
->>>>>>> 0216ee3e
+    assert cmb_result is cmb_factory