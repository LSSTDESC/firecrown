--- conflicted
+++ resolved
@@ -371,7 +371,6 @@
         _ = build_two_point_likelihood(build_parameters)
 
 
-<<<<<<< HEAD
 def test_build_two_point_harmonic_with_filter(empty_factory_harmonic) -> None:
     two_point_experiment = TwoPointExperiment(
         two_point_factory=empty_factory_harmonic,
@@ -549,7 +548,8 @@
         ),
     )
     assert two_point_experiment.make_likelihood() is not None
-=======
+
+
 @pytest.mark.parametrize(
     "file, expected",
     [
@@ -565,5 +565,4 @@
 )
 def test_ensure_path(file, expected):
     result = ensure_path(file)
-    assert result == expected
->>>>>>> da7bb3a4
+    assert result == expected