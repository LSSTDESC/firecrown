--- conflicted
+++ resolved
@@ -44,10 +44,7 @@
   - pylint
   - pytest
   - pytest-cov
-<<<<<<< HEAD
-=======
   - pytest-json-report
->>>>>>> 3c19b72a
   - pytest-xdist
   - python >= 3.10
   - pyyaml
