--- conflicted
+++ resolved
@@ -250,27 +250,24 @@
                 "k": k,
                 "delta_matter:delta_matter": p_k,
             }
-<<<<<<< HEAD
-
-        if sample.has_section("matter_power_nl"):
-            k = self.transform_k_h_to_k(sample["matter_power_nl", "k_h"])
-            z_mpl = sample["matter_power_nl", "z"]
-            scale_mpl = self.redshift_to_scale_factor(z_mpl)
-            p_k = self.transform_p_k_h3_to_p_k(sample["matter_power_nl", "p_k"])
-            p_k = self.redshift_to_scale_factor_p_k(p_k)
-
-            ccl_args["pk_nonlin"] = {
-                "a": scale_mpl,
-                "k": k,
-                "delta_matter:delta_matter": p_k,
-            }
-
-=======
->>>>>>> 4fc09659
-            if self.require_nonlinear_pk:
+
+        if self.require_nonlinear_pk:
+            if sample.has_section("matter_power_nl"):
+                k = self.transform_k_h_to_k(sample["matter_power_nl", "k_h"])
+                z_mpl = sample["matter_power_nl", "z"]
+                scale_mpl = self.redshift_to_scale_factor(z_mpl)
+                p_k = self.transform_p_k_h3_to_p_k(sample["matter_power_nl", "p_k"])
+                p_k = self.redshift_to_scale_factor_p_k(p_k)
+
+                ccl_args["pk_nonlin"] = {
+                    "a": scale_mpl,
+                    "k": k,
+                    "delta_matter:delta_matter": p_k,
+                }
+            else:
                 ccl_args["nonlinear_model"] = "halofit"
-            else:
-                ccl_args["nonlinear_model"] = None
+        else:
+            ccl_args["nonlinear_model"] = None
 
         # TODO: We should have several configurable modes for this module.
         # In all cases, an exception will be raised (causing a program
