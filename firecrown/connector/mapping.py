"""Facilities for mapping cosmological parameters between frameworks.

The module :mod:`mapping` provides facilities for mapping the cosmological
constants and functions used by one body of code to another.

Each supported body of code has its own dedicated class.
"""

from abc import ABC
from typing import Type, Optional, final, Any, Union
import typing
import warnings
import numpy as np
import numpy.typing as npt
from pyccl import physical_constants as physics
import cosmosis.datablock
from firecrown.likelihood.likelihood import NamedParameters
from ..descriptors import TypeFloat, TypeString


def build_ccl_background_dict(
    *,
    a: npt.NDArray[np.float64],
    chi: npt.NDArray[np.float64],
    h_over_h0: npt.NDArray[np.float64],
):
    """Builds the CCL dictionary of background quantities."""
    return {"a": a, "chi": chi, "h_over_h0": h_over_h0}


class Mapping(ABC):
    """Abstract base class defining the interface for each supported code.

    The interface describes a mapping of cosmological constants from some
    concrete Boltzmann calculator to the form those constants take in CCL. Each
    supported Boltzmann calculator must have its own concrete subclass.

    The class attributes are all :mod:`firecrown.connector.descriptors`. This is
    to control the allowed types for the instance attributes. A descriptor of
    name 'x' will provide an apparent attribue with name `x` in
    each object, as well as an entry `_x` in the object's `__dict__`.

    """

    # pylint: disable-msg=too-many-instance-attributes
    Omega_c = TypeFloat(minvalue=0.0, maxvalue=1.0)
    Omega_b = TypeFloat(minvalue=0.0, maxvalue=1.0)
    Omega_g = TypeFloat(allow_none=True)
    h = TypeFloat(minvalue=0.3, maxvalue=1.2)
    A_s = TypeFloat(allow_none=True)
    sigma8 = TypeFloat(allow_none=True)
    n_s = TypeFloat(allow_none=True)
    Omega_k = TypeFloat(minvalue=-1.0, maxvalue=1.0)
    Neff = TypeFloat(minvalue=0.0)
    # m_nu = TypeFloat(minvalue=0.0)
    m_nu_type = TypeString()
    w0 = TypeFloat()
    wa = TypeFloat()
    T_CMB = TypeFloat()

    def __init__(self, *, require_nonlinear_pk: bool = False):
        self.require_nonlinear_pk = require_nonlinear_pk
        self.m_nu: Optional[Union[float, list[float]]] = None

    def get_params_names(self) -> list[str]:
        """Return the names of the cosmological parameters that this
        mapping is expected to deliver.
        """
        warnings.simplefilter("always", DeprecationWarning)
        warnings.warn(
            "This method is implementation specific and should only be "
            "implemented on the appropriated subclasses. This method"
            "is going to be removed in the next major release.",
            category=DeprecationWarning,
        )
        return []

    def transform_k_h_to_k(self, k_h):
        """Transform the given k_h (k over h) to k."""
        assert k_h is not None  # use assertion to silence pylint warning
        warnings.simplefilter("always", DeprecationWarning)
        warnings.warn(
            "This method is implementation specific and should only be "
            "implemented on the appropriated subclasses. This method"
            "is going to be removed in the next major release.",
            category=DeprecationWarning,
        )

    def transform_p_k_h3_to_p_k(self, p_k_h3):
        """Transform the given :math:`p_k h^3 \\to p_k`."""
        assert p_k_h3 is not None  # use assertion to silence pylint warning
        warnings.simplefilter("always", DeprecationWarning)
        warnings.warn(
            "This method is implementation specific and should only be "
            "implemented on the appropriated subclasses. This method"
            "is going to be removed in the next major release.",
            category=DeprecationWarning,
        )

    def transform_h_to_h_over_h0(self, h):
        """Transform distances h to :math:`h/h_0`."""
        assert h is not None  # use assertion to silence pylint warning
        warnings.simplefilter("always", DeprecationWarning)
        warnings.warn(
            "This method is implementation specific and should only be "
            "implemented on the appropriated subclasses. This method"
            "is going to be removed in the next major release.",
            category=DeprecationWarning,
        )

    @final
    def set_params(
        self,
        *,
        Omega_c: float,
        Omega_b: float,
        h: float,
        A_s: Optional[float] = None,
        sigma8: Optional[float] = None,
        n_s: float,
        Omega_k: float,
        Neff: float,
        m_nu: Union[float, list[float]],
        m_nu_type: str,
        w0: float,
        wa: float,
        T_CMB: float,
    ):
        """Sets the cosmological constants suitable for use in constructing a
        pyccl.core.CosmologyCalculator. See the documentation of that class
        for an explanation of the choices and meanings of default values
        of None.
        """

        # Typecheck is done automatically using the descriptors and is done to
        # avoid void very confusing error messages at a later time in case of
        # error.
        self.Omega_c = Omega_c
        self.Omega_b = Omega_b
        self.h = h

        if (A_s is not None) == (sigma8 is not None):
            raise ValueError("Exactly one of A_s and sigma8 must be supplied")
        if sigma8 is None:
            self.A_s = A_s
            self.sigma8 = None
        else:
            self.A_s = None
            self.sigma8 = sigma8

        self.n_s = n_s
        self.Omega_k = Omega_k
        self.Omega_g = None
        self.Neff = Neff
        self.m_nu = m_nu
        self.m_nu_type = m_nu_type
        self.w0 = w0
        self.wa = wa
        self.T_CMB = T_CMB

    @staticmethod
    def redshift_to_scale_factor(z):
        """Given arrays of redshift returns an array of scale factor with the
        inverse order."""

        scale = np.flip(1.0 / (1.0 + z))
        return scale

    @staticmethod
    def redshift_to_scale_factor_p_k(p_k):
        """Given an 2d arrays power spectrum ordered by (redshift, mode)
        return a 2d array with the rows flipped to match the reorderning
        from redshift to scale factor."""

        p_k_out = np.flipud(p_k)
        return p_k_out

<<<<<<< HEAD
    def asdict(self) -> dict[str, Union[Optional[float], list[float]]]:
=======
    def asdict(self) -> Dict[str, Union[Optional[float], List[float], str]]:
>>>>>>> be435907
        """Return a dictionary containing the cosmological constants."""
        return {
            "Omega_c": self.Omega_c,
            "Omega_b": self.Omega_b,
            "h": self.h,
            "A_s": self.A_s,
            "sigma8": self.sigma8,
            "n_s": self.n_s,
            "Omega_k": self.Omega_k,
            "Omega_g": self.Omega_g,
            "Neff": self.Neff,
            "m_nu": self.m_nu,
            "mass_split": self.m_nu_type,
            "w0": self.w0,
            "wa": self.wa,
            "T_CMB": self.T_CMB,
        }

    def get_H0(self) -> float:
        """Return the value of H0."""
        return self.h * 100.0


class MappingCLASS(Mapping):
    """This class is not yet implemented.

    This stub is here to satisfy IDEs that complain about using the names of
    missing classes.
    """


class MappingCosmoSIS(Mapping):
    """Mapping support for CosmoSIS."""

    def get_params_names(self):
        return [
            "h0",
            "omega_b",
            "omega_c",
            "sigma_8",
            "n_s",
            "omega_k",
            "delta_neff",
            "omega_nu",
            "w",
            "wa",
        ]

    def transform_k_h_to_k(self, k_h):
        return k_h * self.h

    def transform_p_k_h3_to_p_k(self, p_k_h3):
        return p_k_h3 / (self.h**3)

    def transform_h_to_h_over_h0(self, h):
        hubble_radius_today = physics.CLIGHT * 1e-5 / self.h
        return np.flip(h) * hubble_radius_today

    def set_params_from_cosmosis(self, cosmosis_params: NamedParameters):
        """Return a PyCCLCosmologyConstants object with parameters equivalent to
        those read from CosmoSIS when using CAMB."""
        # TODO: Verify that CosmoSIS/CAMB does not use Omega_g
        # TODO: Verify that CosmoSIS/CAMB uses delta_neff, not N_eff

        h = cosmosis_params.get_float("h0")
        Omega_b = cosmosis_params.get_float("omega_b")
        Omega_c = cosmosis_params.get_float("omega_c")
        sigma8 = cosmosis_params.get_float("sigma_8", 0.8)
        n_s = cosmosis_params.get_float("n_s", 0.96)
        Omega_k = cosmosis_params.get_float("omega_k")
        # Read omega_nu from CosmoSIS (in newer CosmoSIS)
        # Read m_nu from CosmoSIS (in newer CosmoSIS)
        delta_neff = cosmosis_params.get_float("delta_neff", 0.0)
        Neff = delta_neff + 3.046
        omega_nu = cosmosis_params.get_float("omega_nu")
        m_nu = omega_nu * h * h * 93.14
        m_nu_type = "normal"
        w0 = cosmosis_params.get_float("w")
        wa = cosmosis_params.get_float("wa")

        # pylint: disable=duplicate-code
        self.set_params(
            Omega_c=Omega_c,
            Omega_b=Omega_b,
            h=h,
            sigma8=sigma8,
            n_s=n_s,
            Omega_k=Omega_k,
            Neff=Neff,
            m_nu=m_nu,
            m_nu_type=m_nu_type,
            w0=w0,
            wa=-wa,  # Is this minus sign here correct?
            T_CMB=2.7255,
            # Modify CosmoSIS to make this available in the datablock
        )
        # pylint: enable=duplicate-code

    def calculate_ccl_args(self, sample: cosmosis.datablock):
        """Calculate the arguments necessary for CCL for this sample."""
        ccl_args: dict[str, Any] = {}
        if sample.has_section("matter_power_lin"):
            k = self.transform_k_h_to_k(sample["matter_power_lin", "k_h"])
            z_mpl = sample["matter_power_lin", "z"]
            scale_mpl = self.redshift_to_scale_factor(z_mpl)
            p_k = self.transform_p_k_h3_to_p_k(sample["matter_power_lin", "p_k"])
            p_k = self.redshift_to_scale_factor_p_k(p_k)

            ccl_args["pk_linear"] = {
                "a": scale_mpl,
                "k": k,
                "delta_matter:delta_matter": p_k,
            }

        if sample.has_section("matter_power_nl"):
            k = self.transform_k_h_to_k(sample["matter_power_nl", "k_h"])
            z_mpl = sample["matter_power_nl", "z"]
            scale_mpl = self.redshift_to_scale_factor(z_mpl)
            p_k = self.transform_p_k_h3_to_p_k(sample["matter_power_nl", "p_k"])
            p_k = self.redshift_to_scale_factor_p_k(p_k)

            ccl_args["pk_nonlin"] = {
                "a": scale_mpl,
                "k": k,
                "delta_matter:delta_matter": p_k,
            }
        elif self.require_nonlinear_pk:
            ccl_args["nonlinear_model"] = "halofit"
        else:
            ccl_args["nonlinear_model"] = None

        # TODO: We should have several configurable modes for this module.
        # In all cases, an exception will be raised (causing a program
        # shutdown) if something that is to be read from the DataBlock is not
        # present in the DataBlock.
        #
        # background: read only background information from the DataBlock; it
        # will generate a runtime error if the configured likelihood attempts
        # to use anything else.
        #
        # linear: read also the linear power spectrum from the DataBlock. Any
        # non-linear power spectrum present will be ignored. It will generate
        # a runtime error if the configured likelihood attempts to make use
        # of a non-linear spectrum.
        #
        #  nonlinear: read also the nonlinear power spectrum from the DataBlock.
        #
        # halofit, halomodel, emu: use CCL to calculate the nonlinear power
        # spectrum according to the named technique. In all cases, the linear
        # power spectrum read from the DataBlock is used as input. In all
        # cases, it is an error if the DataBlock also contains a nonlinear
        # power spectrum.

        chi = np.flip(sample["distances", "d_m"])
        scale_distances = self.redshift_to_scale_factor(sample["distances", "z"])
        # h0 = sample["cosmological_parameters", "h0"]
        # NOTE: The first value of the h_over_h0 array is non-zero because of the way
        # CAMB does it calculation. We do not modify this, because we want consistency.

        # hubble_radius_today = (ccl.physical_constants.CLIGHT * 1e-5) / h0
        # h_over_h0 = np.flip(sample["distances", "h"]) * hubble_radius_today
        h_over_h0 = self.transform_h_to_h_over_h0(sample["distances", "h"])

        ccl_args["background"] = build_ccl_background_dict(
            a=scale_distances, chi=chi, h_over_h0=h_over_h0
        )

        return ccl_args


class MappingCAMB(Mapping):
    """Mapping support for PyCAMB, the Python version of CAMB.

    Note that the Python version of CAMB uses some different conventions from
    the Fortran version of CAMB. The two are not interchangeable.
    """

    def get_params_names(self) -> list[str]:
        """
        Return the list of parameters handled by this mapping.
        """
        return [
            "H0",
            "ombh2",
            "omch2",
            "mnu",
            "nnu",
            "tau",
            "YHe",
            "As",
            "ns",
            "w",
            "wa",
        ]

    def set_params_from_camb(self, **params_values):
        """Read the CAMB-style parameters from params_values, translate them to
        our conventions, and store them."""
        # pylint: disable-msg=R0914

        # CAMB can use different parameters in place of H0, we must deal with this
        # possibility here.

        H0 = params_values["H0"]
        As = params_values["As"]
        ns = params_values["ns"]
        ombh2 = params_values["ombh2"]
        omch2 = params_values["omch2"]
        Neff = params_values["nnu"]
        m_nu = params_values["mnu"]
        Omega_k0 = params_values["omk"]

        m_nu_type = "normal"
        h0 = H0 / 100.0
        h02 = h0 * h0
        Omega_b0 = ombh2 / h02
        Omega_c0 = omch2 / h02

        w = params_values.get("w", -1.0)
        wa = params_values.get("wa", 0.0)

        # Here we have the following problem, some parameters used by CAMB
        # are implicit, i.e., since they are not explicitly set the default
        # ones are used. Thus, for instance, here we do not know which type of
        # neutrino hierarchy is used. Reading cobaya interface to CAMB
        # I noticed that it does not touch the neutrino variables and consequently
        # in that case, we could assume that the defaults are being used.
        # Nevertheless, we need a better solution.

        self.set_params(
            Omega_c=Omega_c0,
            Omega_b=Omega_b0,
            h=h0,
            n_s=ns,
            Omega_k=Omega_k0,
            sigma8=None,
            A_s=As,
            m_nu=m_nu,
            m_nu_type=m_nu_type,
            w0=w,
            wa=wa,
            Neff=Neff,
            T_CMB=2.7255,  # Can we make cobaya set this?
        )


mapping_classes: typing.Mapping[str, Type[Mapping]] = {
    "CAMB": MappingCAMB,
    "CLASS": MappingCLASS,
    "CosmoSIS": MappingCosmoSIS,
}


def mapping_builder(*, input_style: str, **kwargs):
    """Return the Mapping class for the given input_style. If input_style is not
    recognized raise an exception."""

    if input_style not in mapping_classes:
        raise ValueError(f"input_style must be {*mapping_classes, }, not {input_style}")

    return mapping_classes[input_style](**kwargs)<|MERGE_RESOLUTION|>--- conflicted
+++ resolved
@@ -175,11 +175,7 @@
         p_k_out = np.flipud(p_k)
         return p_k_out
 
-<<<<<<< HEAD
-    def asdict(self) -> dict[str, Union[Optional[float], list[float]]]:
-=======
     def asdict(self) -> Dict[str, Union[Optional[float], List[float], str]]:
->>>>>>> be435907
         """Return a dictionary containing the cosmological constants."""
         return {
             "Omega_c": self.Omega_c,
