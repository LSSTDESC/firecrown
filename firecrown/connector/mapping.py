"""Facilities for mapping cosmological parameters between frameworks.

The module :mod:`mapping` provides facilities for mapping the cosmological
constants and functions used by one body of code to another. This is done by
defining one of the codes (:mod:`pyccl`) as being the 'standard', and for all
other supported code, providing functions :python:`from_ccl` and
:python:`to_ccl`.

Each supported body of code has its own dedicated class.

"""

from abc import ABC, abstractmethod
from typing import Type, List, Dict, final, Any
import typing
import numpy as np
from pyccl import physical_constants as physics
import cosmosis.datablock
from ..descriptors import TypeFloat, TypeString


class Mapping(ABC):
    """Abstract base class defining the interface for each supported code.

    The interface describes a mapping of cosmological constants from some
    concrete Boltzmann calculator to the form those constants take in CCL. Each
    supported Boltzmann calculator must have its own concrete subclass.

    The class variables are all :mod:`firecrown.connector.descriptors`. This is
    to control the allowed types for the instance variables. A descriptor of
    name 'x' will provide an apparent instance variable of name :python:`x` in
    each class, as well as an entry :python:`_x` in the object's __dict__.

    """

    # pylint: disable-msg=R0902
    Omega_c = TypeFloat(minvalue=0.0, maxvalue=1.0)
    Omega_b = TypeFloat(minvalue=0.0, maxvalue=1.0)
    Omega_g = TypeFloat(allow_none=True)
    h = TypeFloat(minvalue=0.3, maxvalue=1.2)
    A_s = TypeFloat(allow_none=True)
    sigma8 = TypeFloat(allow_none=True)
    n_s = TypeFloat(allow_none=True)
    Omega_k = TypeFloat(minvalue=-1.0, maxvalue=1.0)
    Neff = TypeFloat(minvalue=0.0)
    m_nu = TypeFloat(minvalue=0.0)
    m_nu_type = TypeString()
    w0 = TypeFloat()
    wa = TypeFloat()
    T_CMB = TypeFloat()

    def __init__(self, *, require_nonlinear_pk: bool = False):
        self.require_nonlinear_pk = require_nonlinear_pk

    @abstractmethod
    def get_params_names(self) -> List[str]:
        """Return the names of the cosmological parameters that this
        mapping is expected to deliver.
        """
        return []

    @abstractmethod
    def transform_k_h_to_k(self, k_h):
        """Transform the given k_h (k over h) to k."""

    @abstractmethod
    def transform_p_k_h3_to_p_k(self, p_k_h3):
        """Transform the given :math:`p_k h^3 \\to p_k`."""

    @abstractmethod
    def transform_h_to_h_over_h0(self, h):  # pylint: disable-msg=C0103
        """Transform distances h to :math:`h/h_0`."""

    @final
    def set_params(
        self,
        *,
        Omega_c: float,
        Omega_b: float,
        h: float,
        A_s: float = None,
        sigma8: float = None,
        n_s: float,
        Omega_k: float,
        Neff: float,
        m_nu: float,
        m_nu_type: str,
        w0: float,
        wa: float,
        T_CMB: float,
    ):
        """Sets the cosmological constants suitable for use in constructing a
        pyccl.core.CosmologyCalculator. See the documentation of that class
        for an explanation of the choices and meanings of default values
        of None.
        """

        # Typecheck is done automatically using the descriptors and is done to
        # avoid void very confusing error messages at a later time in case of
        # error.
        self.Omega_c = Omega_c  # pylint: disable-msg=C0103
        self.Omega_b = Omega_b  # pylint: disable-msg=C0103
        self.h = h  # pylint: disable-msg=C0103

        if A_s is not None and sigma8 is not None:
            raise ValueError("Exactly one of A_s and sigma8 must be supplied")
        if sigma8 is None:
            self.A_s = A_s  # pylint: disable-msg=C0103
            self.sigma8 = None  # pylint: disable-msg=C0103
        else:
            self.A_s = None  # pylint: disable-msg=C0103
            self.sigma8 = sigma8  # pylint: disable-msg=C0103

        self.n_s = n_s
        self.Omega_k = Omega_k  # pylint: disable-msg=C0103
        self.Omega_g = None  # pylint: disable-msg=C0103
        self.Neff = Neff  # pylint: disable-msg=C0103
        self.m_nu = m_nu
        self.m_nu_type = m_nu_type
        self.w0 = w0  # pylint: disable-msg=C0103
        self.wa = wa  # pylint: disable-msg=C0103
        self.T_CMB = T_CMB  # pylint: disable-msg=C0103

    @staticmethod
    def redshift_to_scale_factor(z):  # pylint: disable-msg=C0103
        """Given arrays of redshift returns an array of scale factor with the
        inverse order."""

        scale = np.flip(1.0 / (1.0 + z))
        return scale

    @staticmethod
    def redshift_to_scale_factor_p_k(p_k):
        """Given an 2d arrays power spectrum ordered by (redshift, mode)
        return a 2d array with the rows flipped to match the reorderning
        from redshift to scale factor."""

        p_k_out = np.flipud(p_k)
        return p_k_out

    def asdict(self) -> Dict:
        """Return a dictionary containing the cosmological constants."""
        return {
            "Omega_c": self.Omega_c,
            "Omega_b": self.Omega_b,
            "h": self.h,
            "A_s": self.A_s,
            "sigma8": self.sigma8,
            "n_s": self.n_s,
            "Omega_k": self.Omega_k,
            "Omega_g": self.Omega_g,
            "Neff": self.Neff,
            "m_nu": self.m_nu,
            "m_nu_type": self.m_nu_type,
            "w0": self.w0,
            "wa": self.wa,
            "T_CMB": self.T_CMB,
        }

    def get_H0(self) -> float:  # pylint: disable-msg=C0103
        """Return the value of H0."""
        return self.h * 100.0


class MappingCLASS(Mapping):
    """This class is not yet implemented.

    This stub is here to satisfy IDEs that complain about using the names of
    missing classes.
    """

    def get_params_names(self):
        return []


class MappingCosmoSIS(Mapping):
    """Mapping support for CosmoSIS."""

    def get_params_names(self):
        return [
            "h0",
            "omega_b",
            "omega_c",
            "sigma_8",
            "n_s",
            "omega_k",
            "delta_neff",
            "omega_nu",
            "w",
            "wa",
        ]

    def transform_k_h_to_k(self, k_h):
        return k_h * self.h

    def transform_p_k_h3_to_p_k(self, p_k_h3):
        return p_k_h3 / (self.h**3)

    def transform_h_to_h_over_h0(self, h):
        hubble_radius_today = physics.CLIGHT * 1e-5 / self.h
        return np.flip(h) * hubble_radius_today

    def set_params_from_cosmosis(self, cosmosis_params: dict):
        """Return a PyCCLCosmologyConstants object with parameters equivalent to
        those read from CosmoSIS when using CAMB."""
        # TODO: Verify that CosmoSIS/CAMB does not use Omega_g
        # TODO: Verify that CosmoSIS/CAMB uses delta_neff, not N_eff
        h = cosmosis_params["h0"]  # pylint: disable-msg=C0103
        Omega_b = cosmosis_params["omega_b"]  # pylint: disable-msg=C0103
        Omega_c = cosmosis_params["omega_c"]  # pylint: disable-msg=C0103
        sigma8 = cosmosis_params.get("sigma_8", 0.8)
        n_s = cosmosis_params.get("n_s", 0.96)
        Omega_k = cosmosis_params["omega_k"]  # pylint: disable-msg=C0103
        # Read omega_nu from CosmoSIS (in newer CosmoSIS)
        # Read m_nu from CosmoSIS (in newer CosmoSIS)
        delta_neff = cosmosis_params.get("delta_neff", 0.0)
        Neff = delta_neff + 3.046  # pylint: disable-msg=C0103
        m_nu = cosmosis_params["omega_nu"] * h * h * 93.14
        m_nu_type = "normal"
        w0 = cosmosis_params["w"]  # pylint: disable-msg=C0103
        wa = cosmosis_params["wa"]  # pylint: disable-msg=C0103

        self.set_params(
            Omega_c=Omega_c,
            Omega_b=Omega_b,
            h=h,
            sigma8=sigma8,
            n_s=n_s,
            Omega_k=Omega_k,
            Neff=Neff,
            m_nu=m_nu,
            m_nu_type=m_nu_type,
            w0=w0,
            wa=-wa,  # Is this minus sign here correct?
            T_CMB=2.7255,
            # Modify CosmoSIS to make this available in the datablock
        )

    def calculate_ccl_args(self, sample: cosmosis.datablock):
        """Calculate the arguments necessary for CCL for this sample."""
        ccl_args: Dict[str, Any] = {}
        if sample.has_section("matter_power_lin"):
            k = self.transform_k_h_to_k(sample["matter_power_lin", "k_h"])
            z_mpl = sample["matter_power_lin", "z"]
            scale_mpl = self.redshift_to_scale_factor(z_mpl)
            p_k = self.transform_p_k_h3_to_p_k(sample["matter_power_lin", "p_k"])
            p_k = self.redshift_to_scale_factor_p_k(p_k)

            ccl_args["pk_linear"] = {
                "a": scale_mpl,
                "k": k,
                "delta_matter:delta_matter": p_k,
            }

<<<<<<< HEAD
        if self.require_nonlinear_pk:
            if sample.has_section("matter_power_nl"):
                k = self.transform_k_h_to_k(sample["matter_power_nl", "k_h"])
                z_mpl = sample["matter_power_nl", "z"]
                scale_mpl = self.redshift_to_scale_factor(z_mpl)
                p_k = self.transform_p_k_h3_to_p_k(sample["matter_power_nl", "p_k"])
                p_k = self.redshift_to_scale_factor_p_k(p_k)

                ccl_args["pk_nonlin"] = {
                    "a": scale_mpl,
                    "k": k,
                    "delta_matter:delta_matter": p_k,
                }
            else:
                ccl_args["nonlinear_model"] = "halofit"
=======
        if sample.has_section("matter_power_nl"):
            k = self.transform_k_h_to_k(sample["matter_power_nl", "k_h"])
            z_mpl = sample["matter_power_nl", "z"]
            scale_mpl = self.redshift_to_scale_factor(z_mpl)
            p_k = self.transform_p_k_h3_to_p_k(sample["matter_power_nl", "p_k"])
            p_k = self.redshift_to_scale_factor_p_k(p_k)

            ccl_args["pk_nonlin"] = {
                "a": scale_mpl,
                "k": k,
                "delta_matter:delta_matter": p_k,
            }
        elif self.require_nonlinear_pk:
            ccl_args["nonlinear_model"] = "halofit"
>>>>>>> f8af506d
        else:
            ccl_args["nonlinear_model"] = None

        # TODO: We should have several configurable modes for this module.
        # In all cases, an exception will be raised (causing a program
        # shutdown) if something that is to be read from the DataBlock is not
        # present in the DataBlock.
        #
        # background: read only background information from the DataBlock; it
        # will generate a runtime error if the configured likelihood attempts
        # to use anything else.
        #
        # linear: read also the linear power spectrum from the DataBlock. Any
        # non-linear power spectrum present will be ignored. It will generate
        # a runtime error if the configured likelihood attempts to make use
        # of a non-linear spectrum.
        #
        #  nonlinear: read also the nonlinear power spectrum from the DataBlock.
        #
        # halofit, halomodel, emu: use CCL to calculate the nonlinear power
        # spectrum according to the named technique. In all cases, the linear
        # power spectrum read from the DataBlock is used as input. In all
        # cases, it is an error if the DataBlock also contains a nonlinear
        # power spectrum.

        chi = np.flip(sample["distances", "d_m"])
        scale_distances = self.redshift_to_scale_factor(sample["distances", "z"])
        # h0 = sample["cosmological_parameters", "h0"]
        # NOTE: The first value of the h_over_h0 array is non-zero because of the way
        # CAMB does it calculation. We do not modify this, because we want consistency.

        # hubble_radius_today = (ccl.physical_constants.CLIGHT * 1e-5) / h0
        # h_over_h0 = np.flip(sample["distances", "h"]) * hubble_radius_today
        h_over_h0 = self.transform_h_to_h_over_h0(sample["distances", "h"])

        ccl_args["background"] = {
            "a": scale_distances,
            "chi": chi,
            "h_over_h0": h_over_h0,
        }

        return ccl_args


class MappingCAMB(Mapping):
    """Mapping support for PyCAMB, the Python version of CAMB.

    Note that the Python version of CAMB uses some different conventions from
    the Fortran version of CAMB. The two are not interchangeable.
    """

    def get_params_names(self) -> List[str]:
        """
        Return the list of parameters handled by this mapping.
        """
        return [
            "H0",
            "ombh2",
            "omch2",
            "mnu",
            "nnu",
            "tau",
            "YHe",
            "As",
            "ns",
            "w",
            "wa",
        ]

    def transform_k_h_to_k(self, k_h):
        """Transform the given k_h (k over h) to k."""
        raise NotImplementedError("Method `transform_k_h_to_k` is not implemented.")

    def transform_p_k_h3_to_p_k(self, p_k_h3):
        """Transform the given p_k * h^3 to p_k."""
        raise NotImplementedError(
            "Method `transform_p_k_h3_to_p_k` is not implemented."
        )

    def transform_h_to_h_over_h0(self, h):
        """Transform distances h to h/h0."""
        raise NotImplementedError(
            "Method `transform_h_to_h_over_h0` is not implemented."
        )

    def set_params_from_camb(self, **params_values):
        """Read the CAMB-style parameters from params_values, translate them to
        our conventions, and store them."""
        # pylint: disable-msg=R0914

        # CAMB can use different parameters in place of H0, we must deal with this
        # possibility here.

        H0 = params_values["H0"]  # pylint: disable-msg=C0103
        As = params_values["As"]  # pylint: disable-msg=C0103
        ns = params_values["ns"]  # pylint: disable-msg=C0103
        ombh2 = params_values["ombh2"]
        omch2 = params_values["omch2"]
        Neff = params_values["nnu"]  # pylint: disable-msg=C0103
        m_nu = params_values["mnu"]
        Omega_k0 = params_values["omk"]  # pylint: disable-msg=C0103

        m_nu_type = "normal"
        h0 = H0 / 100.0  # pylint: disable-msg=C0103
        h02 = h0 * h0
        Omega_b0 = ombh2 / h02  # pylint: disable-msg=C0103
        Omega_c0 = omch2 / h02  # pylint: disable-msg=C0103

        w = params_values.get("w", -1.0)  # pylint: disable-msg=C0103
        wa = params_values.get("wa", 0.0)  # pylint: disable-msg=C0103

        # Here we have the following problem, some parameters used by CAMB
        # are implicit, i.e., since they are not explicitly set the default
        # ones are used. Thus, for instance, here we do not know which type of
        # neutrino hierarchy is used. Reading cobaya interface to CAMB
        # I noticed that it does not touch the neutrino variables and consequently
        # in that case, we could assume that the defaults are being used.
        # Nevertheless, we need a better solution.

        self.set_params(
            Omega_c=Omega_c0,
            Omega_b=Omega_b0,
            h=h0,
            n_s=ns,
            Omega_k=Omega_k0,
            sigma8=None,
            A_s=As,
            m_nu=m_nu,
            m_nu_type=m_nu_type,
            w0=w,
            wa=wa,
            Neff=Neff,
            T_CMB=2.7255,  # Can we make cobaya set this?
        )


mapping_classes: typing.Mapping[str, Type[Mapping]] = {
    "CAMB": MappingCAMB,
    "CLASS": MappingCLASS,
    "CosmoSIS": MappingCosmoSIS,
}


def mapping_builder(*, input_style: str, **kwargs):
    """Return the Mapping class for the given input_style. If input_style is not
    recognized raise an exception."""

    if input_style not in mapping_classes:
        raise ValueError(f"input_style must be {*mapping_classes,}, not {input_style}")

    return mapping_classes[input_style](**kwargs)<|MERGE_RESOLUTION|>--- conflicted
+++ resolved
@@ -252,23 +252,6 @@
                 "delta_matter:delta_matter": p_k,
             }
 
-<<<<<<< HEAD
-        if self.require_nonlinear_pk:
-            if sample.has_section("matter_power_nl"):
-                k = self.transform_k_h_to_k(sample["matter_power_nl", "k_h"])
-                z_mpl = sample["matter_power_nl", "z"]
-                scale_mpl = self.redshift_to_scale_factor(z_mpl)
-                p_k = self.transform_p_k_h3_to_p_k(sample["matter_power_nl", "p_k"])
-                p_k = self.redshift_to_scale_factor_p_k(p_k)
-
-                ccl_args["pk_nonlin"] = {
-                    "a": scale_mpl,
-                    "k": k,
-                    "delta_matter:delta_matter": p_k,
-                }
-            else:
-                ccl_args["nonlinear_model"] = "halofit"
-=======
         if sample.has_section("matter_power_nl"):
             k = self.transform_k_h_to_k(sample["matter_power_nl", "k_h"])
             z_mpl = sample["matter_power_nl", "z"]
@@ -283,7 +266,6 @@
             }
         elif self.require_nonlinear_pk:
             ccl_args["nonlinear_model"] = "halofit"
->>>>>>> f8af506d
         else:
             ccl_args["nonlinear_model"] = None
 
