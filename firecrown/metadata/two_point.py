--- conflicted
+++ resolved
@@ -7,365 +7,6 @@
 from itertools import combinations_with_replacement, product
 import hashlib
 from typing import TypedDict, Sequence
-<<<<<<< HEAD
-from dataclasses import dataclass
-import re
-
-import numpy as np
-import numpy.typing as npt
-
-import sacc
-from sacc.data_types import required_tags
-
-from firecrown.utils import compare_optional_arrays, compare_optionals, YAMLSerializable
-from firecrown.metadata.two_point_types import (
-    Galaxies,
-    TracerNames,
-    CMB,
-    Clusters,
-    Measurement,
-    InferredGalaxyZDist,
-    TwoPointMeasurement,
-    HARMONIC_ONLY_MEASUREMENTS,
-    REAL_ONLY_MEASUREMENTS,
-    EXACT_MATCH_MEASUREMENTS,
-    ALL_MEASUREMENTS,
-)
-
-LENS_REGEX = re.compile(r"^lens\d+$")
-SOURCE_REGEX = re.compile(r"^(src\d+|source\d+)$")
-
-
-def make_measurements_dict(value: set[Measurement]) -> list[dict[str, str]]:
-    """Create a dictionary from a Measurement object.
-
-    :param value: the measurement to turn into a dictionary
-    """
-    return [
-        {"subject": type(measurement).__name__, "property": measurement.name}
-        for measurement in value
-    ]
-
-
-def measurement_is_compatible(a: Measurement, b: Measurement) -> bool:
-    """Check if two Measurement are compatible.
-
-    Two Measurement are compatible if they can be correlated in a two-point function.
-    """
-    if a in HARMONIC_ONLY_MEASUREMENTS and b in REAL_ONLY_MEASUREMENTS:
-        return False
-    if a in REAL_ONLY_MEASUREMENTS and b in HARMONIC_ONLY_MEASUREMENTS:
-        return False
-    if (a in EXACT_MATCH_MEASUREMENTS or b in EXACT_MATCH_MEASUREMENTS) and a != b:
-        return False
-    return True
-
-
-def measurement_supports_real(x: Measurement) -> bool:
-    """Return True if x supports real-space calculations."""
-    return x not in HARMONIC_ONLY_MEASUREMENTS
-
-
-def measurement_supports_harmonic(x: Measurement) -> bool:
-    """Return True if x supports harmonic-space calculations."""
-    return x not in REAL_ONLY_MEASUREMENTS
-
-
-def measurement_is_compatible_real(a: Measurement, b: Measurement) -> bool:
-    """Check if two Measurement are compatible for real-space calculations.
-
-    Two Measurement are compatible if they can be correlated in a real-space two-point
-    function.
-    """
-    return (
-        measurement_supports_real(a)
-        and measurement_supports_real(b)
-        and measurement_is_compatible(a, b)
-    )
-
-
-def measurement_is_compatible_harmonic(a: Measurement, b: Measurement) -> bool:
-    """Check if two Measurement are compatible for harmonic-space calculations.
-
-    Two Measurement are compatible if they can be correlated in a harmonic-space
-    two-point function.
-    """
-    return (
-        measurement_supports_harmonic(a)
-        and measurement_supports_harmonic(b)
-        and measurement_is_compatible(a, b)
-    )
-
-
-@dataclass(frozen=True, kw_only=True)
-class TwoPointXY(YAMLSerializable):
-    """Class defining a two-point correlation pair of redshift resolutions.
-
-    It is used to store the two redshift resolutions for the two bins being
-    correlated.
-    """
-
-    x: InferredGalaxyZDist
-    y: InferredGalaxyZDist
-    x_measurement: Measurement
-    y_measurement: Measurement
-
-    def __post_init__(self) -> None:
-        """Make sure the two redshift resolutions are compatible."""
-        if self.x_measurement not in self.x.measurements:
-            raise ValueError(
-                f"Measurement {self.x_measurement} not in the measurements of "
-                f"{self.x.bin_name}."
-            )
-        if self.y_measurement not in self.y.measurements:
-            raise ValueError(
-                f"Measurement {self.y_measurement} not in the measurements of "
-                f"{self.y.bin_name}."
-            )
-        if not measurement_is_compatible(self.x_measurement, self.y_measurement):
-            raise ValueError(
-                f"Measurements {self.x_measurement} and {self.y_measurement} "
-                f"are not compatible."
-            )
-
-    def __eq__(self, other) -> bool:
-        """Equality test for TwoPointXY objects."""
-        return (
-            self.x == other.x
-            and self.y == other.y
-            and self.x_measurement == other.x_measurement
-            and self.y_measurement == other.y_measurement
-        )
-
-    def __str__(self) -> str:
-        """Return a string representation of the TwoPointXY object."""
-        return f"({self.x.bin_name}, {self.y.bin_name})"
-
-    def get_tracer_names(self) -> TracerNames:
-        """Return the TracerNames object for the TwoPointXY object."""
-        return TracerNames(self.x.bin_name, self.y.bin_name)
-
-
-@dataclass(frozen=True, kw_only=True)
-class TwoPointCells(YAMLSerializable):
-    """Class defining the metadata for an harmonic-space two-point measurement.
-
-    The class used to store the metadata for a (spherical) harmonic-space two-point
-    function measured on a sphere.
-
-    This includes the two redshift resolutions (one for each binned quantity) and the
-    array of (integer) l's at which the two-point function which has this metadata were
-    calculated.
-    """
-
-    XY: TwoPointXY
-    ells: npt.NDArray[np.int64]
-    Cell: None | TwoPointMeasurement = None
-
-    def __post_init__(self) -> None:
-        """Validate the TwoPointCells data.
-
-        Make sure the ells are a 1D array and X and Y are compatible
-        with harmonic-space calculations.
-        """
-        if len(self.ells.shape) != 1:
-            raise ValueError("Ells should be a 1D array.")
-
-        if self.Cell is not None and self.Cell.data.shape != self.ells.shape:
-            raise ValueError("Cell should have the same shape as ells.")
-
-        if not measurement_supports_harmonic(
-            self.XY.x_measurement
-        ) or not measurement_supports_harmonic(self.XY.y_measurement):
-            raise ValueError(
-                f"Measurements {self.XY.x_measurement} and "
-                f"{self.XY.y_measurement} must support harmonic-space calculations."
-            )
-
-    def __eq__(self, other) -> bool:
-        """Equality test for TwoPointCells objects."""
-        return (
-            self.XY == other.XY
-            and np.array_equal(self.ells, other.ells)
-            and compare_optionals(self.Cell, other.Cell)
-        )
-
-    def __str__(self) -> str:
-        """Return a string representation of the TwoPointCells object."""
-        return f"{self.XY}[{self.get_sacc_name()}]"
-
-    def get_sacc_name(self) -> str:
-        """Return the SACC name for the two-point function."""
-        return type_to_sacc_string_harmonic(
-            self.XY.x_measurement, self.XY.y_measurement
-        )
-
-    def has_data(self) -> bool:
-        """Return True if the TwoPointCells object has a Cell array."""
-        return self.Cell is not None
-
-
-@dataclass(kw_only=True)
-class Window(YAMLSerializable):
-    """The class used to represent a window function.
-
-    It contains the ells at which the window function is defined, the weights
-    of the window function, and the ells at which the window function is
-    interpolated.
-
-    It may contain the ells for interpolation if the theory prediction is
-    calculated at a different set of ells than the window function.
-    """
-
-    ells: npt.NDArray[np.int64]
-    weights: npt.NDArray[np.float64]
-    ells_for_interpolation: None | npt.NDArray[np.int64] = None
-
-    def __post_init__(self) -> None:
-        """Make sure the weights have the right shape."""
-        if len(self.ells.shape) != 1:
-            raise ValueError("Ells should be a 1D array.")
-        if len(self.weights.shape) != 2:
-            raise ValueError("Weights should be a 2D array.")
-        if self.weights.shape[0] != len(self.ells):
-            raise ValueError("Weights should have the same number of rows as ells.")
-        if (
-            self.ells_for_interpolation is not None
-            and len(self.ells_for_interpolation.shape) != 1
-        ):
-            raise ValueError("Ells for interpolation should be a 1D array.")
-
-    def n_observations(self) -> int:
-        """Return the number of observations supported by the window function."""
-        return self.weights.shape[1]
-
-    def __eq__(self, other) -> bool:
-        """Equality test for Window objects."""
-        assert isinstance(other, Window)
-        # We will need special handling for the optional ells_for_interpolation.
-        # First handle the non-optinal parts.
-        partial_result = np.array_equal(self.ells, other.ells) and np.array_equal(
-            self.weights, other.weights
-        )
-        if not partial_result:
-            return False
-        return compare_optional_arrays(
-            self.ells_for_interpolation, other.ells_for_interpolation
-        )
-
-
-@dataclass(frozen=True, kw_only=True)
-class TwoPointCWindow(YAMLSerializable):
-    """Two-point function with a window function.
-
-    The class used to store the metadata for a (spherical) harmonic-space two-point
-    function measured on a sphere, with an associated window function.
-
-    This includes the two redshift resolutions (one for each binned quantity) and the
-    matrix (window function) that relates the measured Cl's with the predicted Cl's.
-
-    Note that the matrix `window` always has l=0 and l=1 suppressed.
-    """
-
-    XY: TwoPointXY
-    window: Window
-    Cell: None | TwoPointMeasurement = None
-
-    def __post_init__(self):
-        """Validate the TwoPointCWindow data.
-
-        Make sure the window is
-        """
-        if not isinstance(self.window, Window):
-            raise ValueError("Window should be a Window object.")
-
-        if self.Cell is not None:
-            if len(self.Cell.data.shape) != 1:
-                raise ValueError("Data should be a 1D array.")
-            if len(self.Cell.data) != self.window.n_observations():
-                raise ValueError(
-                    "Data should have the same number of elements as the number of "
-                    "observations supported by the window function."
-                )
-
-        if not measurement_supports_harmonic(
-            self.XY.x_measurement
-        ) or not measurement_supports_harmonic(self.XY.y_measurement):
-            raise ValueError(
-                f"Measurements {self.XY.x_measurement} and "
-                f"{self.XY.y_measurement} must support harmonic-space calculations."
-            )
-
-    def get_sacc_name(self) -> str:
-        """Return the SACC name for the two-point function."""
-        return type_to_sacc_string_harmonic(
-            self.XY.x_measurement, self.XY.y_measurement
-        )
-
-    def __eq__(self, other) -> bool:
-        """Equality test for TwoPointCWindow objects."""
-        return (
-            self.XY == other.XY
-            and self.window == other.window
-            and compare_optionals(self.Cell, other.Cell)
-        )
-
-    def has_data(self) -> bool:
-        """Return True if the TwoPointCWindow object has a Cell array."""
-        return self.Cell is not None
-
-
-@dataclass(frozen=True, kw_only=True)
-class TwoPointXiTheta(YAMLSerializable):
-    """Class defining the metadata for a real-space two-point measurement.
-
-    The class used to store the metadata for a real-space two-point function measured
-    on a sphere.
-
-    This includes the two redshift resolutions (one for each binned quantity) and the a
-    array of (floating point) theta (angle) values at which the two-point function
-    which has  this metadata were calculated.
-    """
-
-    XY: TwoPointXY
-    thetas: npt.NDArray[np.float64]
-    xis: None | TwoPointMeasurement = None
-
-    def __post_init__(self):
-        """Validate the TwoPointCWindow data.
-
-        Make sure the window is
-        """
-        if len(self.thetas.shape) != 1:
-            raise ValueError("Thetas should be a 1D array.")
-
-        if self.xis is not None and self.xis.data.shape != self.thetas.shape:
-            raise ValueError("Xis should have the same shape as thetas.")
-
-        if not measurement_supports_real(
-            self.XY.x_measurement
-        ) or not measurement_supports_real(self.XY.y_measurement):
-            raise ValueError(
-                f"Measurements {self.XY.x_measurement} and "
-                f"{self.XY.y_measurement} must support real-space calculations."
-            )
-
-    def get_sacc_name(self) -> str:
-        """Return the SACC name for the two-point function."""
-        return type_to_sacc_string_real(self.XY.x_measurement, self.XY.y_measurement)
-
-    def __eq__(self, other) -> bool:
-        """Equality test for TwoPointXiTheta objects."""
-        return (
-            self.XY == other.XY
-            and np.array_equal(self.thetas, other.thetas)
-            and compare_optionals(self.xis, other.xis)
-        )
-
-    def has_data(self) -> bool:
-        """Return True if the TwoPointXiTheta object has a xis array."""
-        return self.xis is not None
-=======
 
 import numpy as np
 import numpy.typing as npt
@@ -389,7 +30,6 @@
     GALAXY_LENS_TYPES,
     GALAXY_SOURCE_TYPES,
 )
->>>>>>> a6c217a8
 
 
 # TwoPointXiThetaIndex is a type used to create intermediate objects when
@@ -423,7 +63,6 @@
 )
 GALAXY_LENS_TYPES = (Galaxies.COUNTS,)
 
-
 def _extract_all_candidate_data_types(
     data_points: list[sacc.DataPoint],
     include_maybe_types: bool = False,
@@ -443,8 +82,6 @@
 
     # Filter maybe types.
     for data_type, tracer1, tracer2 in all_data_types:
-<<<<<<< HEAD
-=======
         if data_type not in MEASURED_TYPE_STRING_MAP:
             continue
         a, b = MEASURED_TYPE_STRING_MAP[data_type]
@@ -479,42 +116,6 @@
 
     # Getting the sure and maybe types for each tracer.
     for data_type, tracer1, tracer2 in all_data_types:
->>>>>>> a6c217a8
-        if data_type not in MEASURED_TYPE_STRING_MAP:
-            continue
-        a, b = MEASURED_TYPE_STRING_MAP[data_type]
-
-        if a == b:
-<<<<<<< HEAD
-            continue
-
-        if a in sure_types[tracer1] and b in sure_types[tracer2]:
-            maybe_types[tracer1].discard(b)
-            maybe_types[tracer2].discard(a)
-        elif a in sure_types[tracer2] and b in sure_types[tracer1]:
-            maybe_types[tracer1].discard(a)
-            maybe_types[tracer2].discard(b)
-
-    if include_maybe_types:
-        return {
-            tracer0: sure_types0 | maybe_types[tracer0]
-            for tracer0, sure_types0 in sure_types.items()
-        }
-    return sure_types
-
-
-def _extract_sure_and_maybe_types(all_data_types):
-    sure_types: dict[str, set[Measurement]] = {}
-    maybe_types: dict[str, set[Measurement]] = {}
-
-    for data_type, tracer1, tracer2 in all_data_types:
-        sure_types[tracer1] = set()
-        sure_types[tracer2] = set()
-        maybe_types[tracer1] = set()
-        maybe_types[tracer2] = set()
-
-    # Getting the sure and maybe types for each tracer.
-    for data_type, tracer1, tracer2 in all_data_types:
         if data_type not in MEASURED_TYPE_STRING_MAP:
             continue
         a, b = MEASURED_TYPE_STRING_MAP[data_type]
@@ -523,13 +124,7 @@
             sure_types[tracer1].update({a})
             sure_types[tracer2].update({a})
         else:
-            name_match, n1, a, n2, b = _match_name_type(tracer1, tracer2, a, b)
-=======
-            sure_types[tracer1].update({a})
-            sure_types[tracer2].update({a})
-        else:
             name_match, n1, a, n2, b = match_name_type(tracer1, tracer2, a, b)
->>>>>>> a6c217a8
             if name_match:
                 sure_types[n1].update({a})
                 sure_types[n2].update({b})
@@ -539,21 +134,14 @@
     return sure_types, maybe_types
 
 
-<<<<<<< HEAD
-def _match_name_type(
-=======
 def match_name_type(
->>>>>>> a6c217a8
     tracer1: str,
     tracer2: str,
     a: Measurement,
     b: Measurement,
     require_convetion: bool = False,
 ) -> tuple[bool, str, Measurement, str, Measurement]:
-<<<<<<< HEAD
-=======
     """Use the naming convention to assign the right measurement to each tracer."""
->>>>>>> a6c217a8
     for n1, n2 in ((tracer1, tracer2), (tracer2, tracer1)):
         if LENS_REGEX.match(n1) and SOURCE_REGEX.match(n2):
             if a in GALAXY_SOURCE_TYPES and b in GALAXY_LENS_TYPES:
@@ -571,11 +159,7 @@
             return False, tracer1, a, tracer2, b
 
         raise ValueError(
-<<<<<<< HEAD
-            f"Invalid SACC file, tracer names ({tracer1}, {tracer2}) "
-=======
             f"Invalid tracer names ({tracer1}, {tracer2}) "
->>>>>>> a6c217a8
             f"do not respect the naming convetion."
         )
 
@@ -594,13 +178,9 @@
     and returns it in a list.
     """
     tracers: list[sacc.tracers.BaseTracer] = sacc_data.tracers.values()
-<<<<<<< HEAD
-    tracer_types = extract_all_tracers_types(sacc_data)
-=======
     tracer_types = extract_all_tracers_types(
         sacc_data, include_maybe_types=include_maybe_types
     )
->>>>>>> a6c217a8
     for tracer0, tracer_types0 in tracer_types.items():
         if len(tracer_types0) == 0:
             raise ValueError(
@@ -617,27 +197,7 @@
         )
         for tracer in tracers
     ]
-<<<<<<< HEAD
-
-
-def extract_all_tracers_types(
-    sacc_data: sacc.Sacc,
-    include_maybe_types: bool = False,
-) -> dict[str, set[Measurement]]:
-    """Extracts the two-point function metadata from a Sacc object.
-
-    The Sacc object contains a set of tracers (one-dimensional bins) and data
-    points (measurements of the correlation between two tracers).
-
-    This function extracts the two-point function metadata from the Sacc object
-    and returns it in a list.
-    """
-    data_points = sacc_data.get_data_points()
-
-    return _extract_all_candidate_data_types(data_points, include_maybe_types)
-=======
-
->>>>>>> a6c217a8
+
 
 def extract_all_tracers_types(
     sacc_data: sacc.Sacc,
@@ -773,7 +333,6 @@
     inferred_galaxy_zdists_dict, tracer_names, data_type
 ) -> TwoPointXY:
     """Build a TwoPointXY object from the inferred galaxy z distributions.
-<<<<<<< HEAD
 
     The TwoPointXY object is built from the inferred galaxy z distributions, the data
     type, and the tracer names.
@@ -782,210 +341,6 @@
 
     igz1 = inferred_galaxy_zdists_dict[tracer_names[0]]
     igz2 = inferred_galaxy_zdists_dict[tracer_names[1]]
-
-    ab = a in igz1.measurements and b in igz2.measurements
-    ba = b in igz1.measurements and a in igz2.measurements
-    if a != b and ab and ba:
-        raise ValueError(
-            f"Ambiguous measurements for tracers {tracer_names}."
-            f"Impossible to determine which measurement is from which tracer."
-        )
-    XY = TwoPointXY(
-        x=igz1, y=igz2, x_measurement=a if ab else b, y_measurement=b if ab else a
-    )
-
-    return XY
-
-
-def extract_all_data_cells(
-    sacc_data: sacc.Sacc, allowed_data_type: None | list[str] = None
-) -> tuple[list[TwoPointCells], list[TwoPointCWindow]]:
-    """Extract the two-point function metadata and data from a sacc file."""
-    inferred_galaxy_zdists_dict = {
-        igz.bin_name: igz for igz in extract_all_tracers(sacc_data)
-    }
-
-    cov_hash = hashlib.sha256(sacc_data.covariance.dense).hexdigest()
-
-    two_point_cells = []
-    two_point_cwindows = []
-    for cell_index in extract_all_data_types_cells(sacc_data, allowed_data_type):
-        tracer_names = cell_index["tracer_names"]
-        ells = cell_index["ells"]
-        data_type = cell_index["data_type"]
-
-        XY = _build_two_point_xy(inferred_galaxy_zdists_dict, tracer_names, data_type)
-
-        ells, Cells, indices = sacc_data.get_ell_cl(
-            data_type=data_type,
-            tracer1=tracer_names[0],
-            tracer2=tracer_names[1],
-            return_cov=False,
-            return_ind=True,
-        )
-
-        Cell = TwoPointMeasurement(
-            data=Cells,
-            indices=indices,
-            covariance_name=cov_hash,
-        )
-
-        window = extract_window_function(sacc_data, indices)
-        if window is not None:
-            two_point_cwindows.append(TwoPointCWindow(XY=XY, window=window, Cell=Cell))
-        else:
-            two_point_cells.append(TwoPointCells(XY=XY, ells=ells, Cell=Cell))
-
-    return two_point_cells, two_point_cwindows
-
-
-def extract_all_data_xi_thetas(
-    sacc_data: sacc.Sacc, allowed_data_type: None | list[str] = None
-) -> list[TwoPointXiTheta]:
-    """Extract the two-point function metadata and data from a sacc file."""
-    inferred_galaxy_zdists_dict = {
-        igz.bin_name: igz for igz in extract_all_tracers(sacc_data)
-    }
-
-    cov_hash = hashlib.sha256(sacc_data.covariance.dense).hexdigest()
-
-    two_point_xi_thetas = []
-    for xi_theta_index in extract_all_data_types_xi_thetas(
-        sacc_data, allowed_data_type
-    ):
-        tracer_names = xi_theta_index["tracer_names"]
-        thetas = xi_theta_index["thetas"]
-        data_type = xi_theta_index["data_type"]
-
-        XY = _build_two_point_xy(inferred_galaxy_zdists_dict, tracer_names, data_type)
-
-        thetas, Xis, indices = sacc_data.get_theta_xi(
-            data_type=data_type,
-            tracer1=tracer_names[0],
-            tracer2=tracer_names[1],
-            return_cov=False,
-            return_ind=True,
-        )
-
-        Xi = TwoPointMeasurement(
-            data=Xis,
-            indices=indices,
-            covariance_name=cov_hash,
-        )
-
-        two_point_xi_thetas.append(TwoPointXiTheta(XY=XY, thetas=thetas, xis=Xi))
-
-    return two_point_xi_thetas
-
-
-def check_two_point_consistence_harmonic(
-    two_point_cells: Sequence[TwoPointCells | TwoPointCWindow],
-) -> None:
-    """Check the indices of the harmonic-space two-point functions.
-
-    Make sure the indices of the harmonic-space two-point functions are consistent.
-    """
-    all_indices_set: set[int] = set()
-    index_set_list = []
-    cov_name: None | str = None
-
-    for two_point_cell in two_point_cells:
-        if two_point_cell.Cell is None:
-            raise ValueError(
-                f"The TwoPointCells {two_point_cell} does not contain a data."
-            )
-        if cov_name is None:
-            cov_name = two_point_cell.Cell.covariance_name
-        elif cov_name != two_point_cell.Cell.covariance_name:
-            raise ValueError(
-                f"The TwoPointCells {two_point_cell} has a different covariance name "
-                f"{two_point_cell.Cell.covariance_name} than the previous "
-                f"TwoPointCells {cov_name}."
-            )
-        index_set = set(two_point_cell.Cell.indices)
-        index_set_list.append(index_set)
-        if len(index_set) != len(two_point_cell.Cell.indices):
-            raise ValueError(
-                f"The indices of the TwoPointCells {two_point_cell} are not unique."
-            )
-
-        if all_indices_set & index_set:
-            for i, index_set_a in enumerate(index_set_list):
-                if index_set_a & index_set:
-                    raise ValueError(
-                        f"The indices of the TwoPointCells {two_point_cells[i]} and "
-                        f"{two_point_cell} are not unique."
-                    )
-        all_indices_set.update(index_set)
-
-
-def check_two_point_consistence_real(
-    two_point_xi_thetas: Sequence[TwoPointXiTheta],
-) -> None:
-    """Check the indices of the real-space two-point functions.
-
-    Make sure the indices of the real-space two-point functions are consistent.
-    """
-    all_indices_set: set[int] = set()
-    index_set_list = []
-    cov_name: None | str = None
-
-    for two_point_xi_theta in two_point_xi_thetas:
-        if two_point_xi_theta.xis is None:
-            raise ValueError(
-                f"The TwoPointXiTheta {two_point_xi_theta} does not contain a data."
-            )
-        if cov_name is None:
-            cov_name = two_point_xi_theta.xis.covariance_name
-        elif cov_name != two_point_xi_theta.xis.covariance_name:
-            raise ValueError(
-                f"The TwoPointXiTheta {two_point_xi_theta} has a different covariance "
-                f"name {two_point_xi_theta.xis.covariance_name} than the previous "
-                f"TwoPointXiTheta {cov_name}."
-            )
-        index_set = set(two_point_xi_theta.xis.indices)
-        index_set_list.append(index_set)
-        if len(index_set) != len(two_point_xi_theta.xis.indices):
-            raise ValueError(
-                f"The indices of the TwoPointXiTheta {two_point_xi_theta} "
-                f"are not unique."
-            )
-
-        if all_indices_set & index_set:
-            for i, index_set_a in enumerate(index_set_list):
-                if index_set_a & index_set:
-                    raise ValueError(
-                        f"The indices of the TwoPointXiTheta {two_point_xi_thetas[i]} "
-                        f"and {two_point_xi_theta} are not unique."
-                    )
-        all_indices_set.update(index_set)
-=======
->>>>>>> a6c217a8
-
-    The TwoPointXY object is built from the inferred galaxy z distributions, the data
-    type, and the tracer names.
-    """
-    a, b = MEASURED_TYPE_STRING_MAP[data_type]
-
-<<<<<<< HEAD
-def make_all_photoz_bin_combinations(
-    inferred_galaxy_zdists: list[InferredGalaxyZDist],
-) -> list[TwoPointXY]:
-    """Extract the two-point function metadata from a sacc file."""
-    bin_combinations = [
-        TwoPointXY(
-            x=igz1, y=igz2, x_measurement=x_measurement, y_measurement=y_measurement
-        )
-        for igz1, igz2 in combinations_with_replacement(inferred_galaxy_zdists, 2)
-        for x_measurement, y_measurement in product(
-            igz1.measurements, igz2.measurements
-        )
-        if measurement_is_compatible(x_measurement, y_measurement)
-    ]
-=======
-    igz1 = inferred_galaxy_zdists_dict[tracer_names[0]]
-    igz2 = inferred_galaxy_zdists_dict[tracer_names[1]]
->>>>>>> a6c217a8
 
     ab = a in igz1.measurements and b in igz2.measurements
     ba = b in igz1.measurements and a in igz2.measurements
@@ -1115,18 +470,9 @@
 
     Make sure the indices of the harmonic-space two-point functions are consistent.
     """
-<<<<<<< HEAD
-    a, b = sorted([x, y])
-    if a in EXACT_MATCH_MEASUREMENTS:
-        assert a == b
-        suffix = f"{a.polarization()}"
-    else:
-        suffix = f"{a.polarization()}{b.polarization()}"
-=======
     all_indices_set: set[int] = set()
     index_set_list = []
     cov_name: None | str = None
->>>>>>> a6c217a8
 
     for two_point_cell in two_point_cells:
         if two_point_cell.Cell is None:
@@ -1215,19 +561,7 @@
         if measurement_is_compatible(x_measurement, y_measurement)
     ]
 
-<<<<<<< HEAD
-MEASURED_TYPE_STRING_MAP: dict[str, tuple[Measurement, Measurement]] = {
-    type_to_sacc_string_real(a, b): (a, b) if a < b else (b, a)
-    for a, b in combinations_with_replacement(ALL_MEASUREMENTS, 2)
-    if measurement_is_compatible_real(a, b)
-} | {
-    type_to_sacc_string_harmonic(a, b): (a, b) if a < b else (b, a)
-    for a, b in combinations_with_replacement(ALL_MEASUREMENTS, 2)
-    if measurement_is_compatible_harmonic(a, b)
-}
-=======
     return bin_combinations
->>>>>>> a6c217a8
 
 
 def measurements_from_index(
@@ -1235,11 +569,7 @@
 ) -> tuple[str, Measurement, str, Measurement]:
     """Return the measurements from a TwoPointXiThetaIndex object."""
     a, b = MEASURED_TYPE_STRING_MAP[index["data_type"]]
-<<<<<<< HEAD
-    _, n1, a, n2, b = _match_name_type(
-=======
     _, n1, a, n2, b = match_name_type(
->>>>>>> a6c217a8
         index["tracer_names"].name1,
         index["tracer_names"].name2,
         a,
