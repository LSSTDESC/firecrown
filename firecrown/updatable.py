"""Parameters that can be updated, and collections of them.

Abstract class :class:`Updatable` is the base class from which any class in Firecrown
that supports updating from a :class:`ParamsMap` should inherit. Such classes are
expected to change state only in through their implementation of :meth:`_update`
(including any other private methods used to implement :meth:`_update`). Other
functions should not change the data of :class:`Updatable` objects.

:class:`UpdatableCollection` is a subclass of the built-in list. It implements the
:class:`Updatable` interface by calling :meth:`update()` on each element it contains.
The :meth:`append()` method is overridden to make sure that only objects which are of
a type that implements :class:`Updatable` can be appended to the list.

"""

from __future__ import annotations

from abc import ABC
from collections import UserList
from typing import Any, Generic, Iterable, TypeAlias, TypeVar, Union, cast, final

from firecrown.parameters import (
    InternalParameter,
    ParamsMap,
    RequiredParameters,
    SamplerParameter,
<<<<<<< HEAD
    InternalParameter,
=======
    parameter_get_full_name,
>>>>>>> cf6af5d9
)

from .parameters import DerivedParameterCollection

GeneralUpdatable: TypeAlias = Union["Updatable", "UpdatableCollection"]


class MissingSamplerParameterError(RuntimeError):
    """Error for when a required parameter is missing.

    Raised when an Updatable fails to be updated because the ParamsMap supplied for the
    update is missing a parameter that should have been provided by the sampler.
    """

    def __init__(self, parameter: str):
        """Create the error, with a meaning error message."""
        self.parameter = parameter
        msg = (
            f"The parameter `{parameter}` is required to update "
            "something in this likelihood.\nIt should have been supplied"
            "by the sampling framework.\nThe object being updated was:\n"
            "{context}\n"
        )
        super().__init__(msg)


class Updatable(ABC):
    """Abstract class Updatable is the base class for Updatable objects in Firecrown.

    Any class in Firecrown that supports updating from a ParamsMap should
    inherit from :class:`Updatable`. Such classes are expected to change state
    only in through their implementation of _update (including any other private
    methods used to implement _update). Other functions should not change the
    data of Updatable objects.
    """

    def __init__(self, parameter_prefix: None | str = None) -> None:
        """Updatable initialization.

        :param prefix: prefix for all parameters in this Updatable

        Parameters created by firecrown.parameters.create will have a prefix
        that is given by the prefix argument to the Updatable constructor. This
        prefix is used to create the full name of the parameter. If `parameter_prefix`
        is None, then the parameter will have no prefix.
        """
        self._updated: bool = False
        self._returned_derived: bool = False
        self._sampler_parameters: list[SamplerParameter] = []
        self._internal_parameters: dict[str, InternalParameter] = {}
        self._updatables: list[GeneralUpdatable] = []
        self.parameter_prefix: None | str = parameter_prefix

    def __setattr__(self, key: str, value: Any) -> None:
        """Set the attribute named :attr:`key` to the supplied `value`.

        There is special handling for two types: :class:`SamplerParameter`
        and :class:`InternalParameter`.

        We also keep track of all :class:`Updatable` instance variables added,
        appending a reference to each to :attr:`self._updatables` as well as
        storing the attribute directly.
        """
        if isinstance(value, (Updatable, UpdatableCollection)):
            self._updatables.append(value)
        if isinstance(value, (InternalParameter, SamplerParameter)):
            self.set_parameter(key, value)
        else:
            super().__setattr__(key, value)

    def set_parameter(
        self, key: str, value: InternalParameter | SamplerParameter
    ) -> None:
        """Sets the parameter to the given value.

        Assure this InternalParameter or SamplerParameter has not already
        been set, and then set it.
        """
        if isinstance(value, SamplerParameter):
            value.set_fullname(self.parameter_prefix, key)
            self.set_sampler_parameter(value)
        elif isinstance(value, InternalParameter):
            self.set_internal_parameter(key, value)

    def set_internal_parameter(self, key: str, value: InternalParameter) -> None:
        """Assure this InternalParameter has not already been set, and then set it."""
        if not isinstance(value, InternalParameter):
            raise TypeError(
                "Can only add InternalParameter objects to internal_parameters"
            )

        if key in self._internal_parameters or hasattr(self, key):
            raise ValueError(
                f"attribute {key} already set in {self} "
                f"from a parameter supplied in the likelihood factory code"
            )
        self._internal_parameters[key] = value
        super().__setattr__(key, value.get_value())

    def set_sampler_parameter(self, value: SamplerParameter) -> None:
        """Assure this SamplerParameter has not already been set, and then set it."""
        if not isinstance(value, SamplerParameter):
            raise TypeError(
                "Can only add SamplerParameter objects to sampler_parameters"
            )

        if value in self._sampler_parameters or hasattr(self, value.name):
            raise ValueError(
                f"attribute {value.name} already set in {self} "
                f"from a parameter read from the sampler"
            )
        self._sampler_parameters.append(value)
        super().__setattr__(value.name, None)

    @final
    def update(self, params: ParamsMap) -> None:
        """Update self by calling to prepare for the next MCMC sample.

        We first update the values of sampler parameters from the values in
        `params`. An error will be raised if any of self's sampler
        parameters can not be found in `params` or if any internal
        parameters are provided in `params`.

        We then use the `params` to update each contained :class:`Updatable` or
        :class:`UpdatableCollection` object. The method :meth:`_update` is
        called to give subclasses an opportunity to do any other preparation
        for the next MCMC sample.

        :param params: new parameter values
        """
        if self._updated:
            return

        internal_params = self._internal_parameters.keys() & params.keys()
        if internal_params:
            raise TypeError(
                f"Items of type InternalParameter cannot be modified through "
                f"update, but {','.join(internal_params)} was specified."
            )

        for parameter in self._sampler_parameters:
            try:
                value = params.get_from_full_name(parameter.fullname)
            except KeyError as exc:
                raise MissingSamplerParameterError(parameter.fullname) from exc
            setattr(self, parameter.name, value)

        for item in self._updatables:
            item.update(params)

        self._update(params)
        # We mark self as updated only after all the internal updates have
        # worked.
        self._updated = True

    def is_updated(self) -> bool:
        """Determine if the object has been updated.

        Return True if the object is currently updated, and False if not.
        A default-constructed Updatable has not been updated. After `update`,
        but before `reset`, has been called the object is updated. After
        `reset` has been called, the object is not currently updated.
        """
        return self._updated

    @final
    def reset(self) -> None:
        """Reset the updatable.

        Clean up self by clearing the _updated status and reseting all
        internals. We call the abstract method _reset to allow derived classes
        to clean up any additional internals.

        Each MCMC framework connector should call this after handling an MCMC
        sample.
        """
        # If we have not been updated, there is nothing to do.
        if not self._updated:
            return

        # We reset in the inverse order, first the contained updatables, then
        # the current object.
        for item in self._updatables:
            item.reset()

        # Reset the sampler parameters to None.
        for parameter in self._sampler_parameters:
            setattr(self, parameter.name, None)

        self._updated = False
        self._returned_derived = False
        self._reset()

    def _update(self, params: ParamsMap) -> None:
        """Method for auxiliary updates to be made to an updatable.

        Do any updating other than calling :meth:`update` on contained
        :class:`Updatable` objects. Implement this method in a subclass only when it
        has something to do. If the supplied :class:`ParamsMap` is lacking a required
        parameter, an implementation should raise a `TypeError`.

        This default implementation does nothing.

        :param params: a new set of parameter values
        """

    def _reset(self) -> None:  # pragma: no cover
        """Abstract method implemented by all concrete classes to update self.

        Concrete classes must override this, resetting themselves.

        The base class implementation does nothing.
        """

    @final
    def required_parameters(self) -> RequiredParameters:  # pragma: no cover
        """Returns a RequiredParameters object.

        This object contains the information for all parameters defined in the
        implementing class, any additional parameter.
        """
        sampler_parameters = RequiredParameters(self._sampler_parameters)
        additional_parameters = self._required_parameters()

        for item in self._updatables:
            additional_parameters = additional_parameters + item.required_parameters()

        return sampler_parameters + additional_parameters

    def _required_parameters(self) -> RequiredParameters:  # pragma: no cover
        """Return a RequiredParameters object containing the information for this class.

        This method can be overridden by subclasses to add
        additional parameters. The default implementation returns an empty
        RequiredParameters object. This is only implemented to allow

        The base class implementation returns a list with all SamplerParameter
        objects properties.
        """
        return RequiredParameters([])

    @final
    def get_derived_parameters(
        self,
    ) -> None | DerivedParameterCollection:
        """Returns a collection of derived parameters.

        This occurs once per iteration of the statistical analysis. First call returns
        the DerivedParameterCollection, further calls return None.
        """
        if not self._updated:
            raise RuntimeError(
                "Derived parameters can only be obtained after update has been called."
            )

        if self._returned_derived:
            return None

        self._returned_derived = True
        derived_parameters = self._get_derived_parameters()

        for item in self._updatables:
            derived_parameters = derived_parameters + item.get_derived_parameters()

        return derived_parameters

    def _get_derived_parameters(self) -> DerivedParameterCollection:
        """Returns the derived parameters of an implementation.

        Derived classes can override this, returning a DerivedParameterCollection
        containing the derived parameters for the class. The default implementation
        returns an empty DerivedParameterCollection.
        """
        return DerivedParameterCollection([])


T = TypeVar("T", bound=Updatable)


class UpdatableCollection(UserList[T], Generic[T]):
    """Class that represents a collection of updatable objects.

    UpdatableCollection is a list of Updatable objects and is itself
    supports :meth:`update` and :meth:`reset` (although it does not inherit
    from :class:`Updatable`).

    Every item in an UpdatableCollection must itself be :class:`Updatable`. Calling
    :meth:`update` on the collection results in every item in the collection being
    updated.
    """

    def __init__(self, iterable: None | Iterable[T] = None) -> None:
        """Initialize the UpdatableCollection from the supplied iterable.

        If the iterable contains any object that is not Updatable, a TypeError
        is raised.

        :param iterable: An iterable that yields Updatable objects
        """
        super().__init__(iterable)
        self._updated: bool = False
        for item in self:
            if not isinstance(item, Updatable):
                raise TypeError(
                    "All the items in an UpdatableCollection must be updatable"
                )

    @final
    def update(self, params: ParamsMap) -> None:
        """Update self by calling update() on each contained item.

        :param params: new parameter values
        """
        if self._updated:
            return

        for updatable in self:
            updatable.update(params)

        self._updated = True

    def is_updated(self) -> bool:
        """Returns whether this updatable has been updated.

        Return True if the object is currently updated, and False if not.
        A default-constructed Updatable has not been updated. After `update`,
        but before `reset`, has been called the object is updated. After
        `reset` has been called, the object is not currently updated.
        """
        return self._updated

    @final
    def reset(self) -> None:
        """Resets self by calling reset() on each contained item."""
        self._updated = False
        for updatable in self:
            updatable.reset()

    @final
    def required_parameters(self) -> RequiredParameters:
        """Return a RequiredParameters object.

        The RequiredParameters object is formed by concatenating the
        RequiredParameters of each contained item.
        """
        result = RequiredParameters([])
        for updatable in self:
            result = result + updatable.required_parameters()

        return result

    @final
    def get_derived_parameters(self) -> None | DerivedParameterCollection:
        """Get all derived parameters if any."""
        has_any_derived = False
        derived_parameters = DerivedParameterCollection([])
        for updatable in self:
            derived_parameters0 = updatable.get_derived_parameters()
            if derived_parameters0 is not None:
                derived_parameters = derived_parameters + derived_parameters0
                has_any_derived = True
        if has_any_derived:
            return derived_parameters
        return None

    def append(self, item: T) -> None:
        """Append the given item to self.

        If the item is not Updatable a TypeError is raised.

        :param item: new item to be appended to the list
        """
        if not isinstance(item, Updatable):
            raise TypeError(
                "Only updatable items can be appended to an UpdatableCollection"
            )
        super().append(item)

    def __setitem__(self, key, value):
        """Set self[key] to value; raise TypeError if Value is not Updatable."""
        if not isinstance(value, Updatable):
            raise TypeError(
                "Only updatable items can be appended to an UpdatableCollection"
            )

        super().__setitem__(key, cast(T, value))<|MERGE_RESOLUTION|>--- conflicted
+++ resolved
@@ -24,11 +24,6 @@
     ParamsMap,
     RequiredParameters,
     SamplerParameter,
-<<<<<<< HEAD
-    InternalParameter,
-=======
-    parameter_get_full_name,
->>>>>>> cf6af5d9
 )
 
 from .parameters import DerivedParameterCollection
