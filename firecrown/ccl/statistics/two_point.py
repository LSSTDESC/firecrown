import copy
import functools
import warnings

import numpy as np
import pyccl as ccl

from ..core import Statistic

# only supported types are here, any thing else will throw
# a value error
SACC_DATA_TYPE_TO_CCL_KIND = {
<<<<<<< HEAD
    "galaxy_density_cl": 'cl',
    "galaxy_density_xi": 'NN',
    "galaxy_shearDensity_cl_e": 'cl',
    "galaxy_shearDensity_xi_t": 'NG',
    "galaxy_shear_cl_ee": 'cl',
    "galaxy_shear_xi_minus": 'GG-',
    "galaxy_shear_xi_plus": 'GG+',
    "cmbGalaxy_convergenceDensity_xi": 'NN',
    "cmbGalaxy_convergenceShear_xi_t": 'NG'
=======
    "galaxy_density_cl": "cl",
    "galaxy_density_xi": "gg",
    "galaxy_shearDensity_cl_e": "cl",
    "galaxy_shearDensity_xi_t": "gl",
    "galaxy_shear_cl_ee": "cl",
    "galaxy_shear_xi_minus": "l-",
    "galaxy_shear_xi_plus": "l+",
    "cmbGalaxy_convergenceDensity_xi": "gg",
    "cmbGalaxy_convergenceShear_xi_t": "gl",
>>>>>>> 48661361
}


ELL_FOR_XI_DEFAULTS = dict(min=2, mid=50, max=6e4, n_log=200)


def _ell_for_xi(*, min, mid, max, n_log):
    """Build an array of ells to sample the power spectrum for real-space
    predictions.
    """
    return np.concatenate(
        (
            np.linspace(min, mid - 1, mid - min),
            np.logspace(np.log10(mid), np.log10(max), n_log),
        )
    )


def _generate_ell_or_theta(*, min, max, n, binning="log"):
    if binning == "log":
        edges = np.logspace(np.log10(min), np.log10(max), n + 1)
        return np.sqrt(edges[1:] * edges[:-1])
    else:
        edges = np.linspace(min, max, n + 1)
        return (edges[1:] + edges[:-1]) / 2.0


@functools.lru_cache(maxsize=128)
def _cached_angular_cl(cosmo, tracers, ells):
    return ccl.angular_cl(cosmo, *tracers, np.array(ells))


class TwoPointStatistic(Statistic):
    """A two-point statistic (e.g., shear correlation function, galaxy-shear
    correlation function, etc.).

    Parameters
    ----------
    sacc_data_type : str
        The kind of two-point statistic. This must be a valid SACC data type that
        maps to one of the CCL correlation function kinds or a power spectra.
        Possible options are

          - galaxy_density_cl : maps to 'cl' (a CCL angular power spectrum)
          - galaxy_density_xi : maps to 'gg' (a CCL angular position corr. function)
          - galaxy_shearDensity_cl_e : maps to 'cl' (a CCL angular power spectrum)
          - galaxy_shearDensity_xi_t : maps to 'gl' (a CCL angular cross-correlation
            between position and shear)
          - galaxy_shear_cl_ee : maps to 'cl' (a CCL angular power spectrum)
          - galaxy_shear_xi_minus : maps to 'l-' (a CCL angular shear corr.
            function xi-)
          - galaxy_shear_xi_plus : maps to 'l+' (a CCL angular shear corr.
            function xi-)
          - cmbGalaxy_convergenceDensity_xi : maps to 'gg' (a CCL angular position
            corr. function)
          - cmbGalaxy_convergenceShear_xi_t : maps to 'gl' (a CCL angular cross-
            correlation between position and shear)

    sources : list of str
        A list of the sources needed to compute this statistic.
    systematics : list of str, optional
        A list of the statistics-level systematics to apply to the statistic.
        The default of `None` implies no systematics.
    ell_or_theta : dict, optional
        A dictionary of options for generating the ell or theta values at which
        to compute the statistics. This option can be used to have firecrown
        generate data without the corresponding 2pt data in the input SACC file.
        The options are:

         - min : float - The start of the binning.
         - max : float - The end of the binning.
         - n : int - The number of bins. Note that the edges of the bins start
           at `min` and end at `max`. The actual bin locations will be at the
           (possibly geometric) midpoint of the bin.
         - binning : str, optional - Pass 'log' to get logarithmic spaced bins and 'lin'
           to get linearly spaced bins. Default is 'log'.
    ell_or_theta_min : float, optional
        The minimum ell or theta value to keep. This minimum is applied after
        the ell or theta values are read and/or generated.
    ell_or_theta_max : float, optional
        The maximum ell or theta value to keep. This maximum is applied after
        the ell or theta values are read and/or generated.
    ell_for_xi : dict, optional
        A dictionary of options for making the ell values at which to compute
        Cls for use in real-space integrations. The possible keys are:

         - min : int, optional - The minimum angulare wavenumber to use for
           real-space integrations. Default is 2.
         - mid : int, optional - The midpoint angular wavenumber to use for
           real-space integrations. The angular wavenumber samples are linearly
           spaced at integers between `min` and `mid`. Default is 50.
         - max : float, optional - The maximum angular wavenumber to use for
           real-space integrations. The angular wavenumber samples are
           logarithmically spaced between `mid` and `max`. Default is 6e4.
         - n_log : int, optional - The number of logarithmically spaced angular
           wavenumber samples between `mid` and `max`. Default is 200.

    Attributes
    ----------
    ccl_kind : str
        The CCL correlation function kind or 'cl' for power spectra corresponding
        to the SACC data type.
    sacc_tracers : 2-tuple of str
        A tuple of the SACC tracer names for this 2pt statistic. Set after a
        call to read.
    ell_or_theta_ : np.ndarray
        The final array of ell/theta values for the statistic. Set after
        `compute` is called.
    measured_statistic_ : np.ndarray
        The measured value for the statistic.
    predicted_statistic_ : np.ndarray
        The final prediction for the statistic. Set after `compute` is called.
    scale_ : float
        The final scale factor applied to the statistic. Set after `compute`
        is called. Note that this scale factor is already applied.
    """

    def __init__(
        self,
        sacc_data_type,
        sources,
        systematics=None,
        ell_for_xi=None,
        ell_or_theta=None,
        ell_or_theta_min=None,
        ell_or_theta_max=None,
    ):
        self.sacc_data_type = sacc_data_type
        self.sources = sources
        self.systematics = systematics or []
        self.ell_for_xi = copy.deepcopy(ELL_FOR_XI_DEFAULTS)
        if ell_for_xi is not None:
            self.ell_for_xi.update(ell_for_xi)
        self.ell_or_theta = ell_or_theta
        self.ell_or_theta_min = ell_or_theta_min
        self.ell_or_theta_max = ell_or_theta_max

        if self.sacc_data_type in SACC_DATA_TYPE_TO_CCL_KIND:
            self.ccl_kind = SACC_DATA_TYPE_TO_CCL_KIND[self.sacc_data_type]
        else:
            raise ValueError(
                "The SACC data type '%s' is not supported!" % sacc_data_type
            )

        if len(sources) != 2:
            raise ValueError(
                "A firecrown 2pt statistic should only have two "
                "sources, you sent '%s'!" % self.sources
            )

    def read(self, sacc_data, sources):
        """Read the data for this statistic from the SACC file.

        Parameters
        ----------
        sacc_data : sacc.Sacc
            The data in the sacc format.
        sources : dict
            A dictionary mapping sources to their objects. These sources do
            not have to have been rendered.
        """

        tracers = [sources[src].sacc_tracer for src in self.sources]
        if len(tracers) != 2:
            raise RuntimeError(
                "A firecrown 2pt statistic should only have two "
                "tracers, you sent '%s'!" % self.sources
            )

        # sacc is tracer order sensitive
        # so we try again if we didn't find anything
        for order in [1, -1]:
            tracers = tracers[::order]

            if self.ccl_kind == "cl":
                _ell_or_theta, _stat = sacc_data.get_ell_cl(
                    self.sacc_data_type, *tracers, return_cov=False
                )
            else:
                _ell_or_theta, _stat = sacc_data.get_theta_xi(
                    self.sacc_data_type, *tracers, return_cov=False
                )

            if len(_ell_or_theta) > 0 and len(_stat) > 0:
                break

        if self.ell_or_theta is None and (len(_ell_or_theta) == 0 or len(_stat) == 0):
            raise RuntimeError(
                "Tracers '%s' have no 2pt data in the SACC file "
                "and no input ell or theta values were given!" % tracers
            )
        elif (
            self.ell_or_theta is not None and len(_ell_or_theta) > 0 and len(_stat) > 0
        ):
            warnings.warn(
                "Tracers '%s' have 2pt data and you have specified `ell_or_theta` "
                "in the configuration. `ell_or_theta` is being ignored!" % tracers,
                warnings.UserWarning,
                stacklevel=2,
            )

        self.sacc_tracers = tuple(tracers)

        # at this point we default to the values in the sacc file
        if len(_ell_or_theta) == 0 or len(_stat) == 0:
            _ell_or_theta = _generate_ell_or_theta(**self.ell_or_theta)
            _stat = np.zeros_like(_ell_or_theta)
            self.sacc_inds = None
        else:
            self.sacc_inds = np.atleast_1d(
                sacc_data.indices(self.sacc_data_type, self.sacc_tracers)
            )

        if self.ell_or_theta_min is not None:
            q = np.where(_ell_or_theta >= self.ell_or_theta_min)
            _ell_or_theta = _ell_or_theta[q]
            _stat = _stat[q]
            if self.sacc_inds is not None:
                self.sacc_inds = self.sacc_inds[q]

        if self.ell_or_theta_max is not None:
            q = np.where(_ell_or_theta <= self.ell_or_theta_max)
            _ell_or_theta = _ell_or_theta[q]
            _stat = _stat[q]
            if self.sacc_inds is not None:
                self.sacc_inds = self.sacc_inds[q]

        # I don't think we need these copies, but being safe here.
        self._ell_or_theta = _ell_or_theta.copy()
        self._stat = _stat.copy()

    def compute(self, cosmo, params, sources, systematics=None):
        """Compute a two-point statistic from sources.

        Parameters
        ----------
        cosmo : pyccl.Cosmology
            A pyccl.Cosmology object.
        params : dict
            A dictionary mapping parameter names to their current values.
        sources : dict
            A dictionary mapping sources to their objects. The sources must
            already have been rendered by calling `render` on them.
        systematics : dict, optional
            A dictionary mapping systematic names to their objects. The
            default of `None` corresponds to no systematics.
        """
        self.ell_or_theta_ = self._ell_or_theta.copy()

        tracers = [sources[k].tracer_ for k in self.sources]
        self.scale_ = np.prod([sources[k].scale_ for k in self.sources])

        if self.ccl_kind == "cl":
            self.predicted_statistic_ = (
                _cached_angular_cl(
                    cosmo, tuple(tracers), tuple(self.ell_or_theta_.tolist())
                )
                * self.scale_
            )
        else:
            ells = _ell_for_xi(**self.ell_for_xi)
<<<<<<< HEAD
            cells = _cached_angular_cl(
                cosmo, tuple(tracers), tuple(ells.tolist()))
            self.predicted_statistic_ = ccl.correlation(
                cosmo, ells, cells, self.ell_or_theta_ / 60,
                type=self.ccl_kind) * self.scale_
=======
            cells = _cached_angular_cl(cosmo, tuple(tracers), tuple(ells.tolist()))
            self.predicted_statistic_ = (
                ccl.correlation(
                    cosmo, ells, cells, self.ell_or_theta_ / 60, corr_type=self.ccl_kind
                )
                * self.scale_
            )
>>>>>>> 48661361

        systematics = systematics or {}
        for systematic in self.systematics:
            systematics[systematic].apply(cosmo, params, self)

        if not hasattr(self, "_stat"):
            self.measured_statistic_ = self.predicted_statistic_
        else:
            self.measured_statistic_ = self._stat.copy()<|MERGE_RESOLUTION|>--- conflicted
+++ resolved
@@ -10,17 +10,6 @@
 # only supported types are here, any thing else will throw
 # a value error
 SACC_DATA_TYPE_TO_CCL_KIND = {
-<<<<<<< HEAD
-    "galaxy_density_cl": 'cl',
-    "galaxy_density_xi": 'NN',
-    "galaxy_shearDensity_cl_e": 'cl',
-    "galaxy_shearDensity_xi_t": 'NG',
-    "galaxy_shear_cl_ee": 'cl',
-    "galaxy_shear_xi_minus": 'GG-',
-    "galaxy_shear_xi_plus": 'GG+',
-    "cmbGalaxy_convergenceDensity_xi": 'NN',
-    "cmbGalaxy_convergenceShear_xi_t": 'NG'
-=======
     "galaxy_density_cl": "cl",
     "galaxy_density_xi": "gg",
     "galaxy_shearDensity_cl_e": "cl",
@@ -30,7 +19,6 @@
     "galaxy_shear_xi_plus": "l+",
     "cmbGalaxy_convergenceDensity_xi": "gg",
     "cmbGalaxy_convergenceShear_xi_t": "gl",
->>>>>>> 48661361
 }
 
 
@@ -292,13 +280,6 @@
             )
         else:
             ells = _ell_for_xi(**self.ell_for_xi)
-<<<<<<< HEAD
-            cells = _cached_angular_cl(
-                cosmo, tuple(tracers), tuple(ells.tolist()))
-            self.predicted_statistic_ = ccl.correlation(
-                cosmo, ells, cells, self.ell_or_theta_ / 60,
-                type=self.ccl_kind) * self.scale_
-=======
             cells = _cached_angular_cl(cosmo, tuple(tracers), tuple(ells.tolist()))
             self.predicted_statistic_ = (
                 ccl.correlation(
@@ -306,7 +287,6 @@
                 )
                 * self.scale_
             )
->>>>>>> 48661361
 
         systematics = systematics or {}
         for systematic in self.systematics:
