--- conflicted
+++ resolved
@@ -148,7 +148,6 @@
 
     Raises a ValueError if they do.
 
-<<<<<<< HEAD
     :param measurement: The TwoPointHarmonic to check.
     :param index_set: The indices of the current TwoPointHarmonic.
     :param index_sets: The indices of the other TwoPointHarmonics.
@@ -156,25 +155,6 @@
     """
     for i, one_set in enumerate(index_sets):
         if one_set & index_set:
-=======
-    for harmonic in two_point_harmonics:
-        if not harmonic.is_harmonic():
-            raise ValueError(
-                f"The metadata of the TwoPointMeasurement {harmonic} is not "
-                f"a measurement of TwoPointHarmonic."
-            )
-        if cov_name is None:
-            cov_name = harmonic.covariance_name
-        elif cov_name != harmonic.covariance_name:
-            raise ValueError(
-                f"The TwoPointHarmonic {harmonic} has a different covariance "
-                f"name {harmonic.covariance_name} than the previous "
-                f"TwoPointHarmonic {cov_name}."
-            )
-        index_set: set[int] = set(harmonic.indices)
-        index_set_list.append(index_set)
-        if len(index_set) != len(harmonic.indices):
->>>>>>> 4efc44a5
             raise ValueError(
                 f"The indices of the TwoPointHarmonic "
                 f"{other_measurements[i]} and {measurement} overlap."
@@ -212,15 +192,9 @@
                 f"name {measurement.covariance_name} than the previous "
                 f"{type_name} {cov_name}."
             )
-<<<<<<< HEAD
-        index_set = set(measurement.indices)
+        index_set: set[int] = set(measurement.indices)
         index_sets.append(index_set)
         if len(index_set) != len(measurement.indices):
-=======
-        index_set: set[int] = set(two_point_real.indices)
-        index_set_list.append(index_set)
-        if len(index_set) != len(two_point_real.indices):
->>>>>>> 4efc44a5
             raise ValueError(
                 f"The indices of the {type_name} {measurement} are not unique."
             )
