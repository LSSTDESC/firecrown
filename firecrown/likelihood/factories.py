"""
Factory functions for creating likelihoods from SACC files.

This module provides factory functions to create likelihood objects by combining a SACC
file and a set of statistic factories. Users can define their own custom statistic
factories for advanced use cases or rely on the generic factory functions provided here
for simpler scenarios.

For straightforward contexts where all data in the SACC file is utilized, the generic
factories simplify the process. The user only needs to supply the SACC file and specify
which statistic factories to use, and the likelihood factory will handle the creation of
the likelihood object, assembling the necessary components automatically.

These functions are particularly useful when the full set of statistics present in a
SACC file is being used without the need for complex customization.
"""

from typing import Annotated
from enum import Enum, auto
from pathlib import Path

from typing_extensions import assert_never
import yaml
from pydantic import BaseModel, ConfigDict, BeforeValidator

import sacc
from firecrown.likelihood.likelihood import Likelihood, NamedParameters
from firecrown.likelihood.gaussian import ConstGaussian
from firecrown.likelihood.weak_lensing import WeakLensingFactory
from firecrown.likelihood.number_counts import NumberCountsFactory
from firecrown.likelihood.two_point import TwoPoint
from firecrown.data_functions import (
    extract_all_real_data,
    extract_all_harmonic_data,
    check_two_point_consistence_real,
    check_two_point_consistence_harmonic,
    TwoPointBinFilterCollection,
)
from firecrown.modeling_tools import ModelingTools
from firecrown.ccl_factory import CCLFactory
from firecrown.utils import YAMLSerializable


class TwoPointCorrelationSpace(YAMLSerializable, str, Enum):
    """This class defines the two-point correlation space.

    The two-point correlation space can be either real or harmonic. The real space
    corresponds measurements in terms of angular separation, while the harmonic space
    corresponds to measurements in terms of spherical harmonics decomposition.
    """

    @staticmethod
    def _generate_next_value_(name, _start, _count, _last_values):
        return name.lower()

    REAL = auto()
    HARMONIC = auto()


def _validate_correlation_space(value):
    if isinstance(value, str):
        try:
            return TwoPointCorrelationSpace(value)  # Convert from string to Enum
        except ValueError as exc:
            raise ValueError(
                f"Invalid value for TwoPointCorrelationSpace: {value}"
            ) from exc
    return value


class TwoPointFactory(BaseModel):
    """Factory class for WeakLensing objects."""

    model_config = ConfigDict(extra="forbid", frozen=True)

    correlation_space: Annotated[
        TwoPointCorrelationSpace, BeforeValidator(_validate_correlation_space)
    ]
    weak_lensing_factory: WeakLensingFactory
    number_counts_factory: NumberCountsFactory

    def model_post_init(self, __context) -> None:
        """Initialize the WeakLensingFactory object."""


class DataSourceSacc(BaseModel):
    """Model for the data source in a likelihood configuration."""

    sacc_data_file: str
    filters: TwoPointBinFilterCollection | None = None
    _path: Path | None = None

    def set_path(self, path: Path) -> None:
        """Set the path for the data source."""
        self._path = path

    def get_sacc_data(self) -> sacc.Sacc:
        """Load the SACC data file."""
        sacc_data_path = Path(self.sacc_data_file)
        # If sacc_data_file is absolute, use it directly
        if sacc_data_path.is_absolute():
            return sacc.Sacc.load_fits(self.sacc_data_file)
        # If path is set, use it to find the file
        if self._path is not None:
            full_sacc_data_path = self._path / sacc_data_path
            if full_sacc_data_path.exists():
                return sacc.Sacc.load_fits(full_sacc_data_path)
        # If path is not set, use the current directory
        if sacc_data_path.exists():
            return sacc.Sacc.load_fits(sacc_data_path)
        # If the file does not exist, raise an error
        raise FileNotFoundError(f"File {sacc_data_path} does not exist")


def ensure_path(file: str | Path) -> Path:
    """Ensure the file path is a Path object."""
    match file:
        case str():
            return Path(file)
        case Path():
            return file
        case _ as unreachable:
            assert_never(unreachable)


class TwoPointExperiment(BaseModel):
    """Model for the two-point experiment in a likelihood configuration."""

    two_point_factory: TwoPointFactory
    data_source: DataSourceSacc
    ccl_factory: CCLFactory | None = None

    def model_post_init(self, __context) -> None:
        """Initialize the TwoPointExperiment object."""

    @classmethod
    def load_from_yaml(cls, file: str | Path) -> "TwoPointExperiment":
        """Load a TwoPointExperiment object from a YAML file."""
        filepath = ensure_path(file)

        with open(filepath, "r", encoding="utf-8") as f:
            config = yaml.safe_load(f)
            tpe = cls.model_validate(config, strict=True)

        # Record the file directory
        tpe.data_source.set_path(filepath.parent)
        return tpe

    def make_likelihood(self) -> Likelihood:
        """Create a likelihood object for two-point statistics from a SACC file."""
        # Load the SACC file
        sacc_data = self.data_source.get_sacc_data()

        likelihood: None | Likelihood = None
        match self.two_point_factory.correlation_space:
            case TwoPointCorrelationSpace.REAL:
                likelihood = _build_two_point_likelihood_real(
                    sacc_data,
                    self.two_point_factory.weak_lensing_factory,
                    self.two_point_factory.number_counts_factory,
                    filters=self.data_source.filters,
                )
            case TwoPointCorrelationSpace.HARMONIC:
                likelihood = _build_two_point_likelihood_harmonic(
                    sacc_data,
                    self.two_point_factory.weak_lensing_factory,
                    self.two_point_factory.number_counts_factory,
                    filters=self.data_source.filters,
                )
        assert likelihood is not None
        return likelihood


def build_two_point_likelihood(
    build_parameters: NamedParameters,
) -> tuple[Likelihood, ModelingTools]:
    """
    Build a likelihood object for two-point statistics from a SACC file.

    This function creates a likelihood object for two-point statistics using a SACC file
    and a set of statistic factories. The user must provide the SACC file and specify
    which statistic factories to use. The likelihood object is created by combining the
    SACC file with the specified statistic factories.

    :param build_parameters: A NamedParameters object containing the following
        parameters:
        - sacc_file: The SACC file containing the data.
        - statistic_factories: A YAML file containing the statistic factories to use.
    """
    likelihood_config_file = build_parameters.get_string("likelihood_config")
    exp = TwoPointExperiment.load_from_yaml(likelihood_config_file)
    modeling_tools = ModelingTools(ccl_factory=exp.ccl_factory)

<<<<<<< HEAD
    likelihood = exp.make_likelihood()
=======
    # Load the SACC file
    sacc_data = exp.data_source.get_sacc_data()

    match exp.two_point_factory.correlation_space:
        case TwoPointCorrelationSpace.REAL:
            likelihood = _build_two_point_likelihood_real(
                sacc_data,
                exp.two_point_factory.weak_lensing_factory,
                exp.two_point_factory.number_counts_factory,
            )
        case TwoPointCorrelationSpace.HARMONIC:
            likelihood = _build_two_point_likelihood_harmonic(
                sacc_data,
                exp.two_point_factory.weak_lensing_factory,
                exp.two_point_factory.number_counts_factory,
            )
        case _ as unreachable:
            assert_never(unreachable)
>>>>>>> da7bb3a4

    return likelihood, modeling_tools


def _build_two_point_likelihood_harmonic(
    sacc_data: sacc.Sacc,
    wl_factory: WeakLensingFactory,
    nc_factory: NumberCountsFactory,
    filters: TwoPointBinFilterCollection | None = None,
):
    """
    Build a likelihood object for two-point statistics in harmonic space.

    This function creates a likelihood object for two-point statistics in harmonic space
    using a SACC file and a set of statistic factories. The user must provide the SACC
    file and specify which statistic factories to use. The likelihood object is created
    by combining the SACC file with the specified statistic factories.

    :param sacc_data: The SACC file containing the data.
    :param wl_factory: The weak lensing statistic factory.
    :param nc_factory: The number counts statistic factory.

    :return: A likelihood object for two-point statistics in harmonic space.
    """
    tpms = extract_all_harmonic_data(sacc_data)
    if len(tpms) == 0:
        raise ValueError(
            "No two-point measurements in harmonic space found in the SACC file."
        )
    check_two_point_consistence_harmonic(tpms)
    if filters is not None:
        tpms = filters(tpms)

    two_points = TwoPoint.from_measurement(
        tpms, wl_factory=wl_factory, nc_factory=nc_factory
    )

    likelihood = ConstGaussian.create_ready(two_points, sacc_data.covariance.dense)

    return likelihood


def _build_two_point_likelihood_real(
    sacc_data: sacc.Sacc,
    wl_factory: WeakLensingFactory,
    nc_factory: NumberCountsFactory,
    filters: TwoPointBinFilterCollection | None = None,
):
    """
    Build a likelihood object for two-point statistics in real space.

    This function creates a likelihood object for two-point statistics in real space
    using a SACC file and a set of statistic factories. The user must provide the SACC
    file and specify which statistic factories to use. The likelihood object is created
    by combining the SACC file with the specified statistic factories.

    :param sacc_data: The SACC file containing the data.
    :param wl_factory: The weak lensing statistic factory.
    :param nc_factory: The number counts statistic factory.

    :return: A likelihood object for two-point statistics in real space.
    """
    tpms = extract_all_real_data(sacc_data)
    if len(tpms) == 0:
        raise ValueError(
            "No two-point measurements in real space found in the SACC file."
        )
    check_two_point_consistence_real(tpms)
    if filters is not None:
        tpms = filters(tpms)

    two_points = TwoPoint.from_measurement(
        tpms, wl_factory=wl_factory, nc_factory=nc_factory
    )

    likelihood = ConstGaussian.create_ready(two_points, sacc_data.covariance.dense)

    return likelihood<|MERGE_RESOLUTION|>--- conflicted
+++ resolved
@@ -167,6 +167,8 @@
                     self.two_point_factory.number_counts_factory,
                     filters=self.data_source.filters,
                 )
+            case _ as unreachable:
+                assert_never(unreachable)
         assert likelihood is not None
         return likelihood
 
@@ -191,28 +193,7 @@
     exp = TwoPointExperiment.load_from_yaml(likelihood_config_file)
     modeling_tools = ModelingTools(ccl_factory=exp.ccl_factory)
 
-<<<<<<< HEAD
     likelihood = exp.make_likelihood()
-=======
-    # Load the SACC file
-    sacc_data = exp.data_source.get_sacc_data()
-
-    match exp.two_point_factory.correlation_space:
-        case TwoPointCorrelationSpace.REAL:
-            likelihood = _build_two_point_likelihood_real(
-                sacc_data,
-                exp.two_point_factory.weak_lensing_factory,
-                exp.two_point_factory.number_counts_factory,
-            )
-        case TwoPointCorrelationSpace.HARMONIC:
-            likelihood = _build_two_point_likelihood_harmonic(
-                sacc_data,
-                exp.two_point_factory.weak_lensing_factory,
-                exp.two_point_factory.number_counts_factory,
-            )
-        case _ as unreachable:
-            assert_never(unreachable)
->>>>>>> da7bb3a4
 
     return likelihood, modeling_tools
 
