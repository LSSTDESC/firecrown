--- conflicted
+++ resolved
@@ -3,11 +3,7 @@
 """
 
 from __future__ import annotations
-<<<<<<< HEAD
-from typing import Optional, List, final
-=======
 from typing import List, Optional, final
->>>>>>> 15142ca8
 
 import numpy as np
 
@@ -32,18 +28,12 @@
     :param nu: The Student-t $\\nu$ parameter
     """
 
-<<<<<<< HEAD
     def __init__(self,
                  statistics: List[Statistic],
-                 nu: float,
+                 nu: Optional[float],
                  systematics: Optional[List[LikelihoodSystematic]] = None):
         super().__init__(statistics, systematics)
-        self.nu = nu  # pylint: disable-msg=C0103
-=======
-    def __init__(self, statistics: List[Statistic], nu: Optional[float]):
-        super().__init__(statistics)
         self.nu = parameters.create(nu)  # pylint: disable-msg=C0103
->>>>>>> 15142ca8
 
     def compute_loglike(self, cosmo: pyccl.Cosmology):
         """Compute the log-likelihood.
