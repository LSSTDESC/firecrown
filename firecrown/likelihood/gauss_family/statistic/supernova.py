--- conflicted
+++ resolved
@@ -2,12 +2,8 @@
 """
 
 from __future__ import annotations
-<<<<<<< HEAD
 from typing import Optional, Tuple, final
 import functools
-=======
-from typing import Tuple, final
->>>>>>> f722e0e6
 
 import numpy as np
 
@@ -17,28 +13,6 @@
 from .statistic import Statistic
 from ....parameters import ParamsMap, RequiredParameters, DerivedParameterCollection
 
-<<<<<<< HEAD
-# only supported types are here, anything else will throw
-# a value error
-SACC_DATA_TYPE_TO_CCL_KIND = {"supernova": "sn"}
-
-Z_FOR_MU_DEFAULTS = dict(min=0, max=2, n=100)
-
-
-def _z_for_mu(*, min, max, n):
-    """Build an array of z to sample the distance modulus
-    predictions.
-    """
-    return np.linspace(min, max, n)
-
-
-@functools.lru_cache(maxsize=128)
-def _cached_distmod(cosmo, tracers, z):
-    a = 1.0 / (1 + z)
-    return pyccl.background.distance_modulus(cosmo, *tracers, np.array(a))
-
-=======
->>>>>>> f722e0e6
 
 class Supernova(Statistic):
     """A statistic that applies an additive shift M to a supernova's distance
@@ -50,13 +24,8 @@
 
         self.sacc_tracer = sacc_tracer
         self.data_vector = None
-<<<<<<< HEAD
-        self.z: Optional[np.ndarray] = None
-        self.a: Optional[np.ndarray] = None
-=======
-        self.a = None  # pylint: disable-msg=invalid-name
-        self.M = None  # pylint: disable-msg=invalid-name
->>>>>>> f722e0e6
+        self.a: Optional[np.ndarray] = None  # pylint: disable-msg=invalid-name
+        self.M: Optional[np.ndarray] = None  # pylint: disable-msg=invalid-name
 
     def read(self, sacc_data: sacc.Sacc):
         """Read the data for this statistic from the SACC file."""
