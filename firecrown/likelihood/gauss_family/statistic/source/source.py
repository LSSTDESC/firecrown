"""The classe in this file define ...

"""

from __future__ import annotations
from typing import Optional, Sequence, final
from abc import abstractmethod
import pyccl
import sacc
from .....parameters import ParamsMap
from .....updatable import Updatable


class Systematic(Updatable):
    """The systematic (e.g., shear biases, photo-z shifts, etc.).

    This class currently has no methods at all, because the argument types for
    the `apply` method of different subclasses are different."""

    def read(self, sacc_data: sacc.Sacc):
        pass


class Source(Updatable):
    """The source (e.g., a sample of lenses).

    Parameters
    ----------
    scale : 1.0, optional
        The default scale for this source.
    systematics : list of str, optional
        A list of the source-level systematics to apply to the source. The
        default of `None` implies no systematics.
    """

    systematics: Sequence[Systematic]
    cosmo_hash: Optional[int]
    tracer: Optional[pyccl.tracers.Tracer]

    @final
    def read(self, sacc_data: sacc.Sacc):
        """Read the data for this source from the SACC file.

        Parameters
        ----------
        sacc_data : sacc.Sacc
            The data in the sacc format.
        """
        if hasattr(self, "systematics"):
            for systematic in self.systematics:
                systematic.read(sacc_data)
        self._read(sacc_data)

    @abstractmethod
    def _read(self, sacc_data: sacc.Sacc):
        """Read the data for this source from the SACC file.

        Parameters
        ----------
        sacc_data : sacc.Sacc
            The data in the sacc format.
        """
        pass

    @abstractmethod
    def _update_source(self, params: ParamsMap):
        pass

    @final
    def _update(self, params: ParamsMap):
        self.cosmo_hash = None
        self.tracer = None
        self._update_source(params)

    @abstractmethod
    def get_scale(self) -> float:
        pass

    @abstractmethod
    def create_tracer(self, cosmo: pyccl.Cosmology):
        pass

    @final
<<<<<<< HEAD
    def get_tracer(self, cosmo: pyccl.Cosmology) -> pyccl.tracers.Tracer:
=======
    def get_tracer(
        self, cosmo: pyccl.Cosmology
    ) -> pyccl.tracers.Tracer:
>>>>>>> 4fc09659
        cur_hash = hash(cosmo)
        if hasattr(self, "cosmo_hash") and self.cosmo_hash == cur_hash:
            return self.tracer
        else:
            self.tracer, _ = self.create_tracer(cosmo)
            self.cosmo_hash = cur_hash
            return self.tracer<|MERGE_RESOLUTION|>--- conflicted
+++ resolved
@@ -81,13 +81,9 @@
         pass
 
     @final
-<<<<<<< HEAD
-    def get_tracer(self, cosmo: pyccl.Cosmology) -> pyccl.tracers.Tracer:
-=======
     def get_tracer(
         self, cosmo: pyccl.Cosmology
     ) -> pyccl.tracers.Tracer:
->>>>>>> 4fc09659
         cur_hash = hash(cosmo)
         if hasattr(self, "cosmo_hash") and self.cosmo_hash == cur_hash:
             return self.tracer
