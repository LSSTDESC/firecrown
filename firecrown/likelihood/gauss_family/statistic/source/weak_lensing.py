--- conflicted
+++ resolved
@@ -39,16 +39,10 @@
     has_pt: bool = False
     has_hm: bool = False
 
-<<<<<<< HEAD
-    ia_a_1h: Optional[np.float] = None#Optional[Tuple[np.ndarray, np.ndarray]] = None
-    ia_pt_c_1: Optional[Tuple[np.ndarray, np.ndarray]] = None
-    ia_pt_c_d: Optional[Tuple[np.ndarray, np.ndarray]] = None
-    ia_pt_c_2: Optional[Tuple[np.ndarray, np.ndarray]] = None
-=======
     ia_pt_c_1: Optional[Tuple[npt.NDArray[np.float64], npt.NDArray[np.float64]]] = None
     ia_pt_c_d: Optional[Tuple[npt.NDArray[np.float64], npt.NDArray[np.float64]]] = None
     ia_pt_c_2: Optional[Tuple[npt.NDArray[np.float64], npt.NDArray[np.float64]]] = None
->>>>>>> a1982285
+    ia_a_1h: Optional[np.float] = None
 
 
 class WeakLensingSystematic(SourceSystematic):
