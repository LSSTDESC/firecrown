--- conflicted
+++ resolved
@@ -369,17 +369,8 @@
         self.derived_scale = derived_scale
 
         self.bias = parameters.create()
-<<<<<<< HEAD
-
-        self.systematics = UpdatableCollection([])
-        if systematics:
-            for systematic in systematics:
-                self.systematics.append(systematic)
-
-=======
         self.mag_bias = parameters.create(None if has_mag_bias else 0.0)
         self.systematics = UpdatableCollection(systematics)
->>>>>>> dedbe5a7
         self.scale = scale
         self.current_tracer_args: Optional[NumberCountsArgs] = None
 
