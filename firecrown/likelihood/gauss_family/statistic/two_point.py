--- conflicted
+++ resolved
@@ -265,13 +265,10 @@
         self.measured_statistic_ = self.data_vector
         self.sacc_tracers = tracers
 
-<<<<<<< HEAD
-    def compute(self, cosmo: pyccl.Cosmology) -> Tuple[np.ndarray, np.ndarray]:
-=======
+
     def compute(
         self, cosmo: pyccl.Cosmology
     ) -> Tuple[np.ndarray, np.ndarray]:
->>>>>>> 4fc09659
         """Compute a two-point statistic from sources.
 
         Parameters
