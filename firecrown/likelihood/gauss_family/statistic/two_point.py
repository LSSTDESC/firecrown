--- conflicted
+++ resolved
@@ -323,11 +323,7 @@
         ell_or_theta, stat = self.phase_1(
             sacc_data, tracers, common_length, ell_or_theta, stat
         )
-<<<<<<< HEAD
-        assert len(ell_or_theta) == len(stat)
-=======
         self.set_window_function(sacc_data)
->>>>>>> 8458ef67
         return ell_or_theta, stat
 
     def phase_1(
