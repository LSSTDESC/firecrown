--- conflicted
+++ resolved
@@ -14,32 +14,30 @@
 import scipy.interpolate
 
 from firecrown.likelihood.gauss_family.statistic.source.source import Source, Tracer
+from firecrown.likelihood.gauss_family.statistic.source.weak_lensing import (
+    WeakLensingFactory,
+    WeakLensing,
+)
+from firecrown.likelihood.gauss_family.statistic.source.number_counts import (
+    NumberCountsFactory,
+    NumberCounts,
+)
 from firecrown.likelihood.gauss_family.statistic.statistic import (
     DataVector,
     Statistic,
     TheoryVector,
 )
 from firecrown.metadata.two_point import (
+    GalaxyMeasuredType,
+    InferredGalaxyZDist,
     TRACER_NAMES_TOTAL,
-<<<<<<< HEAD
+    TracerNames,
     TwoPointCells,
-    InferredGalaxyZDist,
-    GalaxyMeasuredType,
-)
-from ....modeling_tools import ModelingTools
-from ....updatable import UpdatableCollection
-
-from .statistic import Statistic, DataVector, TheoryVector
-from .source.source import Source, Tracer
-from .source.weak_lensing import WeakLensingFactory, WeakLensing
-from .source.number_counts import NumberCountsFactory, NumberCounts
-=======
-    TracerNames,
     Window,
     extract_window_function,
 )
 from firecrown.modeling_tools import ModelingTools
->>>>>>> cf6af5d9
+from firecrown.updatable import UpdatableCollection
 
 # only supported types are here, anything else will throw
 # a value error
