--- conflicted
+++ resolved
@@ -271,14 +271,7 @@
 
         :param sacc_data: The data in the sacc format.
         """
-<<<<<<< HEAD
-        self.source0.read(sacc_data)
-        if self.source0 is not self.source1:
-            self.source1.read(sacc_data)
-=======
-
         tracers = self.initialize_sources(sacc_data)
->>>>>>> d61fd06e
 
         _ell_or_theta, _stat = read_ell_or_theta_and_stat(
             self.ccl_kind, self.sacc_data_type, sacc_data, tracers
