"""Number counts source and systematics."""

from __future__ import annotations

from abc import abstractmethod
from dataclasses import dataclass, replace
from typing import Sequence, final, Annotated, Literal

from pydantic import BaseModel, ConfigDict, Field, PrivateAttr

import numpy as np
import numpy.typing as npt
import pyccl

# firecrown is needed for backward compatibility; remove support for deprecated
# directory structure is removed.
import firecrown  # pylint: disable=unused-import # noqa: F401
from firecrown import parameters
from firecrown.likelihood.source import (
    SourceGalaxy,
    SourceGalaxyArgs,
    SourceGalaxyPhotoZShift,
    SourceGalaxyPhotoZShiftandWidth,
    SourceGalaxySelectField,
    SourceGalaxySystematic,
    PhotoZShiftFactory,
    PhotoZShiftandWidthFactory,
    Tracer,
)
from firecrown.metadata_types import InferredGalaxyZDist
from firecrown.modeling_tools import ModelingTools
from firecrown.parameters import DerivedParameter, DerivedParameterCollection, ParamsMap
from firecrown.updatable import UpdatableCollection


@dataclass(frozen=True)
class NumberCountsArgs(SourceGalaxyArgs):
    """Class for number counts tracer builder argument."""

    bias: None | npt.NDArray[np.float64] = None
    mag_bias: None | tuple[npt.NDArray[np.float64], npt.NDArray[np.float64]] = None
    has_pt: bool = False
    has_hm: bool = False
    b_2: None | tuple[npt.NDArray[np.float64], npt.NDArray[np.float64]] = None
    b_s: None | tuple[npt.NDArray[np.float64], npt.NDArray[np.float64]] = None


class NumberCountsSystematic(SourceGalaxySystematic[NumberCountsArgs]):
    """Abstract base class for systematics for Number Counts sources.

    Derived classes must implement :meth:`apply` with the correct signature.
    """

    @abstractmethod
    def apply(
        self, tools: ModelingTools, tracer_arg: NumberCountsArgs
    ) -> NumberCountsArgs:
        """Apply method to include systematics in the tracer_arg.

        This does not modify the supplied tracer_arg; it returns a new
        one that has been updated.

        :param tools: the Modeling tools used to update the tracer_arg
        :param tracer_arg: the original NumberCountsArgs to which to apply the
             systematic
        :return: the updated NumberCountsArgs
        """


class PhotoZShift(SourceGalaxyPhotoZShift[NumberCountsArgs]):
    """Photo-z shift systematic."""


class PhotoZShiftandWidth(SourceGalaxyPhotoZShiftandWidth[NumberCountsArgs]):
    """Photo-z shift systematic."""


class SelectField(SourceGalaxySelectField[NumberCountsArgs]):
    """Systematic to select 3D field."""


LINEAR_BIAS_DEFAULT_ALPHAZ = 0.0
LINEAR_BIAS_DEFAULT_ALPHAG = 1.0
LINEAR_BIAS_DEFAULT_Z_PIV = 0.5


class LinearBiasSystematic(NumberCountsSystematic):
    """Linear bias systematic.

    This systematic adds a linear bias model which varies with redshift and
    the growth function.

    The following parameters are special Updatable parameters, which means that
    they can be updated by the sampler, sacc_tracer is going to be used as a
    prefix for the parameters:

    :ivar alphaz: the redshift exponent of the bias.
    :ivar alphag: the growth function exponent of the bias.
    :ivar z_piv: the pivot redshift of the bias.
    """

    def __init__(self, sacc_tracer: str):
        """Initialize the LinearBiasSystematic.

        :param sacc_tracer: the name of the tracer in the SACC file. This is used
            as a prefix for its parameters.

        """
        super().__init__(parameter_prefix=sacc_tracer)

        self.alphaz = parameters.register_new_updatable_parameter(
            default_value=LINEAR_BIAS_DEFAULT_ALPHAZ
        )
        self.alphag = parameters.register_new_updatable_parameter(
            default_value=LINEAR_BIAS_DEFAULT_ALPHAG
        )
        self.z_piv = parameters.register_new_updatable_parameter(
            default_value=LINEAR_BIAS_DEFAULT_Z_PIV
        )

    def apply(
        self, tools: ModelingTools, tracer_arg: NumberCountsArgs
    ) -> NumberCountsArgs:
        """Apply a linear bias systematic.

        :param tools: the ModelingTools used to update the tracer_arg
        :param tracer_arg: a NumberCountsArgs object with values to be updated

        :return: the updated NumberCountsArgs object
        """
        ccl_cosmo = tools.get_ccl_cosmology()
        pref = ((1.0 + tracer_arg.z) / (1.0 + self.z_piv)) ** self.alphaz
        pref *= (
            pyccl.growth_factor(ccl_cosmo, 1.0 / (1.0 + tracer_arg.z)) ** self.alphag
        )

        if tracer_arg.bias is None:
            bias = np.ones_like(tracer_arg.z)
        else:
            bias = tracer_arg.bias
        bias = bias * pref

        return replace(
            tracer_arg,
            bias=bias,
        )


PT_NON_LINEAR_BIAS_DEFAULT_B_2 = 1.0
PT_NON_LINEAR_BIAS_DEFAULT_B_S = 1.0


class PTNonLinearBiasSystematic(NumberCountsSystematic):
    """Non-linear bias systematic.

    This systematic adds a linear bias model which varies with redshift and
    the growth function.

    The following parameters are special Updatable parameters, which means that
    they can be updated by the sampler, sacc_tracer is going to be used as a
    prefix for the parameters:

    :ivar b_2: the quadratic bias.
    :ivar b_s: the stochastic bias.
    """

    def __init__(self, sacc_tracer: None | str = None):
        """Initialize the PTNonLinearBiasSystematic.

        :param sacc_tracer: the name of the tracer in the SACC file. This is used
            as a prefix for its parameters.

        """
        super().__init__(parameter_prefix=sacc_tracer)

        self.b_2 = parameters.register_new_updatable_parameter(
            default_value=PT_NON_LINEAR_BIAS_DEFAULT_B_2
        )
        self.b_s = parameters.register_new_updatable_parameter(
            default_value=PT_NON_LINEAR_BIAS_DEFAULT_B_S
        )

    def apply(
        self, tools: ModelingTools, tracer_arg: NumberCountsArgs
    ) -> NumberCountsArgs:
        """Apply a non-linear bias systematic.

        :param tools: currently unused, but required by interface
        :param tracer_arg: a NumberCountsArgs object with values to be updated

        :return: the updated NumberCountsArgs object
        """
        z = tracer_arg.z
        b_2_z = self.b_2 * np.ones_like(z)
        b_s_z = self.b_s * np.ones_like(z)
        # b_1 uses the "bias" field
        return replace(
            tracer_arg,
            has_pt=True,
            b_2=(z, b_2_z),
            b_s=(z, b_s_z),
        )


class MagnificationBiasSystematic(NumberCountsSystematic):
    """Magnification bias systematic.

    This systematic adds a magnification bias model for galaxy number contrast
    following Joachimi & Bridle (2010), arXiv:0911.2454.

    The following parameters are special Updatable parameters, which means that
    they can be updated by the sampler, sacc_tracer is going to be used as a
    prefix for the parameters:

    :ivar r_lim: the limiting magnitude.
    :ivar sig_c: the intrinsic dispersion of the source redshift distribution.
    :ivar eta: the slope of the luminosity function.
    :ivar z_c: the characteristic redshift of the source distribution.
    :ivar z_m: the slope of the source redshift distribution.
    """

    def __init__(self, sacc_tracer: str):
        """Initialize the MagnificationBiasSystematic.

        :param sacc_tracer: the name of the tracer in the SACC file. This is used
            as a prefix for its parameters.
        """
        super().__init__(parameter_prefix=sacc_tracer)

        self.r_lim = parameters.register_new_updatable_parameter(default_value=24.0)
        self.sig_c = parameters.register_new_updatable_parameter(default_value=9.83)
        self.eta = parameters.register_new_updatable_parameter(default_value=19.0)
        self.z_c = parameters.register_new_updatable_parameter(default_value=0.39)
        self.z_m = parameters.register_new_updatable_parameter(default_value=0.055)

    def apply(
        self, tools: ModelingTools, tracer_arg: NumberCountsArgs
    ) -> NumberCountsArgs:
        """Apply a magnification bias systematic.

        :param tools: currently unused, but required by the interface
        :param tracer_arg: a NumberCountsArgs object with values to be updated

        :return: an updated NumberCountsArgs object
        """
        z_bar = self.z_c + self.z_m * (self.r_lim - 24.0)
        # The slope of log(n_tot(z,r_lim)) with respect to r_lim
        # where n_tot(z,r_lim) is the luminosity function after using fit (C.1)
        s = (
            self.eta / self.r_lim
            - 3.0 * self.z_m / z_bar
            + 1.5 * self.z_m * np.power(tracer_arg.z / z_bar, 1.5) / z_bar
        )

        if tracer_arg.mag_bias is None:
            mag_bias = np.ones_like(tracer_arg.z)
        else:
            mag_bias = tracer_arg.mag_bias[1]
        mag_bias = mag_bias * s / np.log(10)

        return replace(
            tracer_arg,
            mag_bias=(tracer_arg.z, mag_bias),
        )


CONSTANT_MAGNIFICATION_BIAS_DEFAULT_MAG_BIAS = 1.0


class ConstantMagnificationBiasSystematic(NumberCountsSystematic):
    """Simple constant magnification bias systematic.

    This systematic adds a constant magnification bias model for galaxy number
    contrast.

    The following parameters are special Updatable parameters, which means that
    they can be updated by the sampler, sacc_tracer is going to be used as a
    prefix for the parameters:

    :ivar mag_bias: the magnification bias.
    """

    def __init__(self, sacc_tracer: str):
        """Initialize the ConstantMagnificationBiasSystematic.

        :param sacc_tracer: the name of the tracer in the SACC file. This is used
            as a prefix for its parameters.
        """
        super().__init__(parameter_prefix=sacc_tracer)

        self.mag_bias = parameters.register_new_updatable_parameter(
            default_value=CONSTANT_MAGNIFICATION_BIAS_DEFAULT_MAG_BIAS
        )

    def apply(
        self, tools: ModelingTools, tracer_arg: NumberCountsArgs
    ) -> NumberCountsArgs:
        """Apply a constant magnification bias systematic.

        :param tools: currently unused, but required by interface
        :param tracer_arg: a NumberCountsArgs object with values to be updated

        :return: an updated NumberCountsArgs object
        """
        return replace(
            tracer_arg,
            mag_bias=(tracer_arg.z, np.ones_like(tracer_arg.z) * self.mag_bias),
        )


NUMBER_COUNTS_DEFAULT_BIAS = 1.5


class NumberCounts(SourceGalaxy[NumberCountsArgs]):
    """Source class for number counts."""

    def __init__(
        self,
        *,
        sacc_tracer: str,
        has_rsd: bool = False,
        derived_scale: bool = False,
        scale: float = 1.0,
        systematics: None | Sequence[SourceGalaxySystematic[NumberCountsArgs]] = None,
    ):
        """Initialize the NumberCounts object.

        :param sacc_tracer: the name of the tracer in the SACC file. This is used
            as a prefix for its parameters.
        :param has_rsd: whether to include RSD in the tracer.
        :param derived_scale: whether to include a derived parameter for the scale
            of the tracer.
        :param scale: the initial scale of the tracer.
        :param systematics: a list of systematics to apply to the tracer.
        """
        super().__init__(sacc_tracer=sacc_tracer, systematics=systematics)

        self.sacc_tracer = sacc_tracer
        self.has_rsd = has_rsd
        self.derived_scale = derived_scale

        self.bias = parameters.register_new_updatable_parameter(
            default_value=NUMBER_COUNTS_DEFAULT_BIAS
        )
        self.systematics: UpdatableCollection[
            SourceGalaxySystematic[NumberCountsArgs]
        ] = UpdatableCollection(systematics)
        self.scale = scale
        self.current_tracer_args: None | NumberCountsArgs = None
        self.tracer_args: NumberCountsArgs

    @classmethod
    def create_ready(
        cls,
        inferred_zdist: InferredGalaxyZDist,
        has_rsd: bool = False,
        derived_scale: bool = False,
        scale: float = 1.0,
        systematics: None | list[SourceGalaxySystematic[NumberCountsArgs]] = None,
    ) -> NumberCounts:
        """Create a NumberCounts object with the given tracer name and scale.

        This is the recommended way to create a NumberCounts object. It creates
        a fully initialized object.

        :param inferred_zdist: the inferred redshift distribution
        :param has_rsd: whether to include RSD in the tracer
        :param derived_scale: whether to include a derived parameter for the scale
            of the tracer
        :param scale: the initial scale of the tracer
        :param systematics: a list of systematics to apply to the tracer
        :return: a fully initialized NumberCounts object
        """
        obj = cls(
            sacc_tracer=inferred_zdist.bin_name,
            systematics=systematics,
            has_rsd=has_rsd,
            derived_scale=derived_scale,
            scale=scale,
        )
        # pylint: disable=unexpected-keyword-arg
        obj.tracer_args = NumberCountsArgs(
            scale=obj.scale,
            z=inferred_zdist.z,
            dndz=inferred_zdist.dndz,
            bias=None,
            mag_bias=None,
        )
        # pylint: enable=unexpected-keyword-arg

        return obj

    @final
    def _update_source(self, params: ParamsMap) -> None:
        """Perform any updates necessary after the parameters have being updated.

        This implementation must update all contained Updatable instances.

        :param params: the parameters to be used for the update
        """
        self.systematics.update(params)

    @final
    def _get_derived_parameters(self) -> DerivedParameterCollection:
        """Return the derived parameters for this source.

        :return: the derived parameters
        """
        if self.derived_scale:
            assert self.current_tracer_args is not None
            derived_scale = DerivedParameter(
                "TwoPoint",
                f"NumberCountsScale_{self.sacc_tracer}",
                self.current_tracer_args.scale,
            )
            derived_parameters = DerivedParameterCollection([derived_scale])
        else:
            derived_parameters = DerivedParameterCollection([])

        return derived_parameters

    def _read(self, sacc_data) -> None:
        """Read the data for this source from the SACC file.

        :param sacc_data: The data in the sacc format.
        """
        # pylint: disable=unexpected-keyword-arg
        self.tracer_args = NumberCountsArgs(
            scale=self.scale,
            z=np.array([]),
            dndz=np.array([]),
            bias=None,
            mag_bias=None,
        )
        # pylint: enable=unexpected-keyword-arg
        super()._read(sacc_data)

    def create_tracers(
        self, tools: ModelingTools
    ) -> tuple[list[Tracer], NumberCountsArgs]:
        """Create the tracers for this source.

        :param tools: the ModelingTools used to create the tracers
        :return: a tuple of tracers and the updated tracer_args
        """
        tracer_args = self.tracer_args
        tracer_args = replace(tracer_args, bias=self.bias * np.ones_like(tracer_args.z))

        ccl_cosmo = tools.get_ccl_cosmology()
        for systematic in self.systematics:
            tracer_args = systematic.apply(tools, tracer_args)

        tracers = []

        if not tracer_args.has_pt or tracer_args.mag_bias is not None or self.has_rsd:
            # Create a normal pyccl.NumberCounts tracer if there's no PT, or
            # in case there's magnification or RSD.
            tracer_names = []
            if tracer_args.has_pt:
                # use PT for galaxy bias
                bias = None
            else:
                bias = (tracer_args.z, tracer_args.bias)
                tracer_names += ["galaxies"]
            if tracer_args.mag_bias is not None:
                tracer_names += ["magnification"]
            if self.has_rsd:
                tracer_names += ["rsd"]

            ccl_mag_tracer = pyccl.NumberCountsTracer(
                ccl_cosmo,
                has_rsd=self.has_rsd,
                dndz=(tracer_args.z, tracer_args.dndz),
                bias=bias,
                mag_bias=tracer_args.mag_bias,
            )

            tracers.append(
                Tracer(
                    ccl_mag_tracer,
                    tracer_name="+".join(tracer_names),
                    field=tracer_args.field,
                )
            )
        if tracer_args.has_pt:
            nc_pt_tracer = pyccl.nl_pt.PTNumberCountsTracer(
                b1=(tracer_args.z, tracer_args.bias),
                b2=tracer_args.b_2,
                bs=tracer_args.b_s,
            )

            ccl_nc_dummy_tracer = pyccl.NumberCountsTracer(
                ccl_cosmo,
                has_rsd=False,
                dndz=(tracer_args.z, tracer_args.dndz),
                bias=(tracer_args.z, np.ones_like(tracer_args.z)),
            )
            nc_pt_tracer = Tracer(
                ccl_nc_dummy_tracer, tracer_name="galaxies", pt_tracer=nc_pt_tracer
            )
            tracers.append(nc_pt_tracer)

        self.current_tracer_args = tracer_args

        return tracers, tracer_args

    def get_scale(self) -> float:
        """Return the scale for this source.

        :return: the scale for this source.
        """
        assert self.current_tracer_args
        return self.current_tracer_args.scale


<<<<<<< HEAD
=======
class PhotoZShiftFactory(BaseModel):
    """Factory class for PhotoZShift objects."""

    model_config = ConfigDict(extra="forbid", frozen=True)

    type: Annotated[
        Literal["PhotoZShiftFactory"],
        Field(description="The type of the systematic."),
    ] = "PhotoZShiftFactory"

    def create(self, bin_name: str) -> PhotoZShift:
        """Create a PhotoZShift object with the given tracer name for a bin.

        :param bin_name: the name of the bin
        :return: the created PhotoZShift object
        """
        return PhotoZShift(bin_name)

    def create_global(self) -> PhotoZShift:
        """Required by the interface, but raises an error.

        PhotoZShift systematics cannot be global.
        """
        raise ValueError("PhotoZShift cannot be global.")


>>>>>>> 097769cd
class LinearBiasSystematicFactory(BaseModel):
    """Factory class for LinearBiasSystematic objects."""

    model_config = ConfigDict(extra="forbid", frozen=True)

    type: Annotated[
        Literal["LinearBiasSystematicFactory"],
        Field(description="The type of the systematic."),
    ] = "LinearBiasSystematicFactory"

    def create(self, bin_name: str) -> LinearBiasSystematic:
        """Create a LinearBiasSystematic object with the given tracer name."""
        return LinearBiasSystematic(bin_name)

    def create_global(self) -> LinearBiasSystematic:
        """Create a LinearBiasSystematic object with the given tracer name."""
        raise ValueError("LinearBiasSystematic cannot be global.")


class PTNonLinearBiasSystematicFactory(BaseModel):
    """Factory class for PTNonLinearBiasSystematic objects."""

    model_config = ConfigDict(extra="forbid", frozen=True)

    type: Annotated[
        Literal["PTNonLinearBiasSystematicFactory"],
        Field(description="The type of the systematic."),
    ] = "PTNonLinearBiasSystematicFactory"

    def create(self, bin_name: str) -> PTNonLinearBiasSystematic:
        """Create a PTNonLinearBiasSystematic object with the given tracer name.

        :param bin_name: the name of the bin
        :return: the created PTNonLinearBiasSystematic object
        """
        return PTNonLinearBiasSystematic(bin_name)

    def create_global(self) -> PTNonLinearBiasSystematic:
        """Create a global PTNonLinearBiasSystematic object."""
        return PTNonLinearBiasSystematic()


class MagnificationBiasSystematicFactory(BaseModel):
    """Factory class for MagnificationBiasSystematic objects."""

    model_config = ConfigDict(extra="forbid", frozen=True)

    type: Annotated[
        Literal["MagnificationBiasSystematicFactory"],
        Field(description="The type of the systematic."),
    ] = "MagnificationBiasSystematicFactory"

    def create(self, bin_name: str) -> MagnificationBiasSystematic:
        """Create a MagnificationBiasSystematic object with the given tracer name.

        :param bin_name: the name of the bin
        :return: the created MagnificationBiasSystematic object
        """
        return MagnificationBiasSystematic(bin_name)

    def create_global(self) -> MagnificationBiasSystematic:
        """Required by the interface, but raises an error.

        MagnificationBiasSystematic systematics cannot be global.
        """
        raise ValueError("MagnificationBiasSystematic cannot be global.")


class ConstantMagnificationBiasSystematicFactory(BaseModel):
    """Factory class for ConstantMagnificationBiasSystematic objects."""

    model_config = ConfigDict(extra="forbid", frozen=True)

    type: Annotated[
        Literal["ConstantMagnificationBiasSystematicFactory"],
        Field(description="The type of the systematic."),
    ] = "ConstantMagnificationBiasSystematicFactory"

    def create(self, bin_name: str) -> ConstantMagnificationBiasSystematic:
        """Create a ConstantMagnificationBiasSystematic object.

        :param bin_name: the name of the bin
        :return: the created ConstantMagnificationBiasSystematic object
        """
        return ConstantMagnificationBiasSystematic(bin_name)

    def create_global(self) -> ConstantMagnificationBiasSystematic:
        """Required by the interface, but raises an error.

        ConstantMagnificationBiasSystematic systematics cannot be global.
        """
        raise ValueError("ConstantMagnificationBiasSystematic cannot be global.")


NumberCountsSystematicFactory = Annotated[
    PhotoZShiftFactory
    | PhotoZShiftandWidthFactory
    | LinearBiasSystematicFactory
    | PTNonLinearBiasSystematicFactory
    | MagnificationBiasSystematicFactory
    | ConstantMagnificationBiasSystematicFactory,
    Field(discriminator="type", union_mode="left_to_right"),
]


class NumberCountsFactory(BaseModel):
    """Factory class for NumberCounts objects."""

    _cache: dict[int, NumberCounts] = PrivateAttr()
    _global_systematics_instances: Sequence[
        SourceGalaxySystematic[NumberCountsArgs]
    ] = PrivateAttr()

    per_bin_systematics: Sequence[NumberCountsSystematicFactory]
    global_systematics: Sequence[NumberCountsSystematicFactory]
    include_rsd: bool = False

    def model_post_init(self, _) -> None:
        """Initialize the NumberCountsFactory.

        :param _: required by the interface but not used
        """
        self._cache: dict[int, NumberCounts] = {}
        self._global_systematics_instances = [
            nc_systematic_factory.create_global()
            for nc_systematic_factory in self.global_systematics
        ]

    def create(self, inferred_zdist: InferredGalaxyZDist) -> NumberCounts:
        """Create a NumberCounts object with the given tracer name and scale.

        :param inferred_zdist: the inferred redshift distribution
        :return: a fully initialized NumberCounts object
        """
        inferred_zdist_id = id(inferred_zdist)
        if inferred_zdist_id in self._cache:
            return self._cache[inferred_zdist_id]

        systematics: list[SourceGalaxySystematic[NumberCountsArgs]] = [
            systematic_factory.create(inferred_zdist.bin_name)
            for systematic_factory in self.per_bin_systematics
        ]
        systematics.extend(self._global_systematics_instances)

        nc = NumberCounts.create_ready(
            inferred_zdist, systematics=systematics, has_rsd=self.include_rsd
        )
        self._cache[inferred_zdist_id] = nc

        return nc

    def create_from_metadata_only(
        self,
        sacc_tracer: str,
    ) -> NumberCounts:
        """Create an WeakLensing object with the given tracer name and scale.

        :param sacc_tracer: the name of the tracer
        :return: a fully initialized NumberCounts object
        """
        sacc_tracer_id = hash(sacc_tracer)  # Improve this
        if sacc_tracer_id in self._cache:
            return self._cache[sacc_tracer_id]
        systematics: list[SourceGalaxySystematic[NumberCountsArgs]] = [
            systematic_factory.create(sacc_tracer)
            for systematic_factory in self.per_bin_systematics
        ]
        systematics.extend(self._global_systematics_instances)

        nc = NumberCounts(
            sacc_tracer=sacc_tracer, systematics=systematics, has_rsd=self.include_rsd
        )
        self._cache[sacc_tracer_id] = nc

        return nc<|MERGE_RESOLUTION|>--- conflicted
+++ resolved
@@ -513,35 +513,6 @@
         return self.current_tracer_args.scale
 
 
-<<<<<<< HEAD
-=======
-class PhotoZShiftFactory(BaseModel):
-    """Factory class for PhotoZShift objects."""
-
-    model_config = ConfigDict(extra="forbid", frozen=True)
-
-    type: Annotated[
-        Literal["PhotoZShiftFactory"],
-        Field(description="The type of the systematic."),
-    ] = "PhotoZShiftFactory"
-
-    def create(self, bin_name: str) -> PhotoZShift:
-        """Create a PhotoZShift object with the given tracer name for a bin.
-
-        :param bin_name: the name of the bin
-        :return: the created PhotoZShift object
-        """
-        return PhotoZShift(bin_name)
-
-    def create_global(self) -> PhotoZShift:
-        """Required by the interface, but raises an error.
-
-        PhotoZShift systematics cannot be global.
-        """
-        raise ValueError("PhotoZShift cannot be global.")
-
-
->>>>>>> 097769cd
 class LinearBiasSystematicFactory(BaseModel):
     """Factory class for LinearBiasSystematic objects."""
 
