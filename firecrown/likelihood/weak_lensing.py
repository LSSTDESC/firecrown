"""Weak lensing source and systematics."""

from __future__ import annotations

from abc import abstractmethod
from dataclasses import dataclass, replace
from typing import Sequence, final, Annotated, Literal

from pydantic import BaseModel, ConfigDict, Field, PrivateAttr
import numpy as np
import numpy.typing as npt
import pyccl
import pyccl.nl_pt
import sacc


from firecrown import parameters
from firecrown.likelihood.source import (
    SourceGalaxy,
    SourceGalaxyArgs,
    SourceGalaxyPhotoZShift,
    SourceGalaxyPhotoZShiftandStretch,
    SourceGalaxySelectField,
    SourceGalaxySystematic,
    PhotoZShiftFactory,
    PhotoZShiftandStretchFactory,
    Tracer,
)
from firecrown.metadata_types import InferredGalaxyZDist
from firecrown.modeling_tools import ModelingTools
from firecrown.parameters import ParamsMap


@dataclass(frozen=True)
class WeakLensingArgs(SourceGalaxyArgs):
    """Class for weak lensing tracer builder argument."""

    ia_bias: None | tuple[npt.NDArray[np.float64], npt.NDArray[np.float64]] = None

    has_pt: bool = False
    has_hm: bool = False

    ia_pt_c_1: None | tuple[npt.NDArray[np.float64], npt.NDArray[np.float64]] = None
    ia_pt_c_d: None | tuple[npt.NDArray[np.float64], npt.NDArray[np.float64]] = None
    ia_pt_c_2: None | tuple[npt.NDArray[np.float64], npt.NDArray[np.float64]] = None

    ia_a_1h: None | npt.NDArray[np.float64] = None
    ia_a_2h: None | npt.NDArray[np.float64] = None


class WeakLensingSystematic(SourceGalaxySystematic[WeakLensingArgs]):
    """Abstract base class for all weak lensing systematics."""

    @abstractmethod
    def apply(
        self, tools: ModelingTools, tracer_arg: WeakLensingArgs
    ) -> WeakLensingArgs:
        """Apply method to include systematics in the tracer_arg."""


class PhotoZShiftandStretch(SourceGalaxyPhotoZShiftandStretch[WeakLensingArgs]):
    """Photo-z shift systematic."""


class PhotoZShift(SourceGalaxyPhotoZShift[WeakLensingArgs]):
    """Photo-z shift systematic."""


class SelectField(SourceGalaxySelectField[WeakLensingArgs]):
    """Systematic to select 3D field."""


MULTIPLICATIVE_SHEAR_BIAS_DEFAULT_BIAS = 1.0


class MultiplicativeShearBias(WeakLensingSystematic):
    """Multiplicative shear bias systematic.

    This systematic adjusts the `scale_` of a source by `(1 + m)`.

    The following parameters are special Updatable parameters, which means that
    they can be updated by the sampler, sacc_tracer is going to be used as a
    prefix for the parameters:

    :ivar mult_bias: the multiplicative shear bias parameter.
    """

    def __init__(self, sacc_tracer: str) -> None:
        """Create a MultiplicativeShearBias object that uses the named tracer.

        :param sacc_tracer: the name of the tracer in the SACC file. This is used
            as a prefix for its parameters.
        """
        super().__init__(parameter_prefix=sacc_tracer)

        self.mult_bias = parameters.register_new_updatable_parameter(
            default_value=MULTIPLICATIVE_SHEAR_BIAS_DEFAULT_BIAS
        )

    def apply(
        self, tools: ModelingTools, tracer_arg: WeakLensingArgs
    ) -> WeakLensingArgs:
        """Apply multiplicative shear bias to a source.

        The `scale_` of the source is multiplied by `(1 + m)`.

        :param tools: A ModelingTools object.
        :param tracer_arg: The WeakLensingArgs to which apply the shear bias.

        :returns: A new WeakLensingArgs object with the shear bias applied.
        """
        return replace(
            tracer_arg,
            scale=tracer_arg.scale * (1.0 + self.mult_bias),
        )


LINEAR_ALIGNMENT_DEFAULT_IA_BIAS = 0.5
LINEAR_ALIGNMENT_DEFAULT_ALPHAZ = 0.0
LINEAR_ALIGNMENT_DEFAULT_ALPHAG = 1.0
LINEAR_ALIGNMENT_DEFAULT_Z_PIV = 0.5


class LinearAlignmentSystematic(WeakLensingSystematic):
    """Linear alignment systematic.

    This systematic adds a linear intrinsic alignment model systematic
    which varies with redshift and the growth function.

    The following parameters are special Updatable parameters, which means that
    they can be updated by the sampler, sacc_tracer is going to be used as a
    prefix for the parameters:

    :ivar ia_bias: the intrinsic alignment bias parameter.
    :ivar alphaz: the redshift dependence of the intrinsic alignment bias.
    :ivar alphag: the growth function dependence of the intrinsic alignment bias.
    :ivar z_piv: the pivot redshift for the intrinsic alignment bias.
    """

    def __init__(self, sacc_tracer: None | str = None, alphag: None | float = 1.0):
        """Create a LinearAlignmentSystematic object, using the specified tracer name.

        :param sacc_tracer: the name of the tracer in the SACC file. This is used
            as a prefix for its parameters.

        """
        super().__init__(parameter_prefix=sacc_tracer)

        self.ia_bias = parameters.register_new_updatable_parameter(
            default_value=LINEAR_ALIGNMENT_DEFAULT_IA_BIAS
        )
        self.alphaz = parameters.register_new_updatable_parameter(
            default_value=LINEAR_ALIGNMENT_DEFAULT_ALPHAZ
        )
        self.alphag = parameters.register_new_updatable_parameter(
            alphag, default_value=LINEAR_ALIGNMENT_DEFAULT_ALPHAG
        )
        self.z_piv = parameters.register_new_updatable_parameter(
            default_value=LINEAR_ALIGNMENT_DEFAULT_Z_PIV
        )

    def apply(
        self, tools: ModelingTools, tracer_arg: WeakLensingArgs
    ) -> WeakLensingArgs:
        """Return a new linear alignment systematic.

        This choice is based on the given tracer_arg, in the context of the given
        cosmology.
        """
        ccl_cosmo = tools.get_ccl_cosmology()

        pref = ((1.0 + tracer_arg.z) / (1.0 + self.z_piv)) ** self.alphaz
        pref *= pyccl.growth_factor(ccl_cosmo, 1.0 / (1.0 + tracer_arg.z)) ** (
            self.alphag - 1.0
        )

        ia_bias_array = pref * self.ia_bias

        return replace(
            tracer_arg,
            ia_bias=(tracer_arg.z, ia_bias_array),
        )


TATT_ALIGNMENT_DEFAULT_IA_A_1 = 1.0
TATT_ALIGNMENT_DEFAULT_IA_A_2 = 0.5
TATT_ALIGNMENT_DEFAULT_IA_A_D = 0.5


class TattAlignmentSystematic(WeakLensingSystematic):
    """TATT alignment systematic.

    This systematic adds a TATT (nonlinear) intrinsic alignment model systematic.

    The following parameters are special Updatable parameters, which means that
    they can be updated by the sampler, sacc_tracer is going to be used as a
    prefix for the parameters:

    :ivar ia_a_1: the amplitude of the linear alignment model.
    :ivar ia_a_2: the amplitude of the quadratic alignment model.
    :ivar ia_a_d: the amplitude of the density-dependent alignment model.
    """

    def __init__(self, sacc_tracer: None | str = None):
        """Create a TattAlignmentSystematic object, using the specified tracer name.

        :param sacc_tracer: the name of the tracer in the SACC file. This is used
            as a prefix for its parameters.
        """
        super().__init__(parameter_prefix=sacc_tracer)
        self.ia_a_1 = parameters.register_new_updatable_parameter(
            default_value=TATT_ALIGNMENT_DEFAULT_IA_A_1
        )
        self.ia_a_2 = parameters.register_new_updatable_parameter(
            default_value=TATT_ALIGNMENT_DEFAULT_IA_A_2
        )
        self.ia_a_d = parameters.register_new_updatable_parameter(
            default_value=TATT_ALIGNMENT_DEFAULT_IA_A_D
        )

    def apply(
        self, tools: ModelingTools, tracer_arg: WeakLensingArgs
    ) -> WeakLensingArgs:
        """Return a new linear alignment systematic.

        This choice is based on the given tracer_arg, in the context of the given
        cosmology.
        """
        ccl_cosmo = tools.get_ccl_cosmology()
        z = tracer_arg.z
        c_1, c_d, c_2 = pyccl.nl_pt.translate_IA_norm(
            ccl_cosmo,
            z=z,
            a1=self.ia_a_1,
            a1delta=self.ia_a_d,
            a2=self.ia_a_2,
            Om_m2_for_c2=False,
        )

        return replace(
            tracer_arg,
            has_pt=True,
            ia_pt_c_1=(z, c_1),
            ia_pt_c_d=(z, c_d),
            ia_pt_c_2=(z, c_2),
        )


HM_ALIGNMENT_DEFAULT_IA_A_1H = 1e-4
HM_ALIGNMENT_DEFAULT_IA_A_2H = 1.0
<<<<<<< HEAD
=======
HM_ALIGNMENT_DEFAULT_HM_DEFINITION = "MassDef200m"
HM_ALIGNMENT_DEFAULT_HM_FUNCTION = "Tinker10"
HM_ALIGNMENT_DEFAULT_BIAS_FUNCTION = "Tinker10"
HM_ALIGNMENT_DEFAULT_CM_RELATION = "Duffy08"
>>>>>>> 1ddc6d68


class HMAlignmentSystematic(WeakLensingSystematic):
    """Halo model intrinsic alignment systematic.

    This systematic adds a halo model based intrinsic alignment systematic
    which, at the moment, is fixed within the redshift bin.

    The following parameters are special Updatable parameters, which means that
    they can be updated by the sampler, sacc_tracer is going to be used as a
    prefix for the parameters:

    :ivar ia_a_1h: the 1-halo intrinsic alignment bias parameter (satellite galaxies).
    :ivar ia_a_2h: the 2-halo intrinsic alignment bias parameter (central galaxies).
    """

    def __init__(self, _: None | str = None):
        """Create a HMAlignmentSystematic object, using the specified tracer name.

        :param sacc_tracer: the name of the tracer in the SACC file. This is used
            as a prefix for its parameters.
        """
        super().__init__()

        self.ia_a_1h = parameters.register_new_updatable_parameter(
            default_value=HM_ALIGNMENT_DEFAULT_IA_A_1H
        )
        self.ia_a_2h = parameters.register_new_updatable_parameter(
            default_value=HM_ALIGNMENT_DEFAULT_IA_A_2H
        )
<<<<<<< HEAD
=======
        # FIXME: if I want to use HMCalculator straight away, I need a way
        # to connect these strings below with the systematic as input.
        # self.hm_definition = parameters.register_new_updatable_parameter(
        #    default_value=HM_ALIGNMENT_DEFAULT_HM_DEFINITION
        # )
        # self.hm_function = parameters.register_new_updatable_parameter(
        #    default_value=HM_ALIGNMENT_DEFAULT_HM_FUNCTION
        # )
        # self.bias_function = parameters.register_new_updatable_parameter(
        #    default_value=HM_ALIGNMENT_DEFAULT_BIAS_FUNCTION
        # )
        # self.cM_relation = parameters.register_new_updatable_parameter(
        #    default_value=HM_ALIGNMENT_DEFAULT_CM_RELATION
        # )
>>>>>>> 1ddc6d68

    def apply(
        self, tools: ModelingTools, tracer_arg: WeakLensingArgs
    ) -> WeakLensingArgs:
        """Return a new halo-model alignment systematic.

        :param tools: A ModelingTools object.
        :param tracer_arg: The WeakLensingArgs to which apply the systematic.
        :returns: A new WeakLensingArgs object with the systematic applied.
        """
        return replace(
            tracer_arg, has_hm=True, ia_a_1h=self.ia_a_1h, ia_a_2h=self.ia_a_2h
        )


class WeakLensing(SourceGalaxy[WeakLensingArgs]):
    """Source class for weak lensing."""

    def __init__(
        self,
        *,
        sacc_tracer: str,
        scale: float = 1.0,
        systematics: None | Sequence[SourceGalaxySystematic[WeakLensingArgs]] = None,
    ):
        """Initialize the WeakLensing object.

        :param sacc_tracer: the name of the tracer in the SACC file. This is used
            as a prefix for its parameters.
        :param scale: the scale of the source. This is used to scale the shear
            power spectrum.
        :param systematics: a list of WeakLensingSystematic objects to apply to
            this source.

        """
        super().__init__(sacc_tracer=sacc_tracer, systematics=systematics)

        self.sacc_tracer = sacc_tracer
        self.scale = scale
        self.current_tracer_args: None | WeakLensingArgs = None
        self.tracer_args: WeakLensingArgs

    @classmethod
    def create_ready(
        cls,
        inferred_zdist: InferredGalaxyZDist,
        systematics: None | list[SourceGalaxySystematic[WeakLensingArgs]] = None,
    ) -> WeakLensing:
        """Create a WeakLensing object with the given tracer name and scale."""
        obj = cls(sacc_tracer=inferred_zdist.bin_name, systematics=systematics)
        # pylint: disable=unexpected-keyword-arg
        obj.tracer_args = WeakLensingArgs(
            scale=obj.scale, z=inferred_zdist.z, dndz=inferred_zdist.dndz, ia_bias=None
        )
        # pylint: enable=unexpected-keyword-arg

        return obj

    @final
    def _update_source(self, params: ParamsMap):
        """Implementation of Source interface `_update_source`.

        This updates all the contained systematics.
        """
        self.systematics.update(params)

    def _read(self, sacc_data: sacc.Sacc) -> None:
        """Read the data for this source from the SACC file.

        This sets self.tracer_args, based on the data in `sacc_data` associated with
        this object's `sacc_tracer` name.
        """
        # pylint: disable=unexpected-keyword-arg
        self.tracer_args = WeakLensingArgs(
            scale=self.scale, z=np.array([]), dndz=np.array([]), ia_bias=None
        )
        # pylint: enable=unexpected-keyword-arg

        super()._read(sacc_data)

    def create_tracers(self, tools: ModelingTools):
        """Render a source by applying systematics."""
        ccl_cosmo = tools.get_ccl_cosmology()
        tracer_args = self.tracer_args

        assert self.systematics is not None
        for systematic in self.systematics:
            tracer_args = systematic.apply(tools, tracer_args)

        ccl_wl_tracer = pyccl.WeakLensingTracer(
            ccl_cosmo,
            dndz=(tracer_args.z, tracer_args.dndz),
            ia_bias=tracer_args.ia_bias,
        )
        tracers = [Tracer(ccl_wl_tracer, tracer_name="shear", field=tracer_args.field)]

        if tracer_args.has_pt:
            ia_pt_tracer = pyccl.nl_pt.PTIntrinsicAlignmentTracer(
                c1=tracer_args.ia_pt_c_1,
                cdelta=tracer_args.ia_pt_c_d,
                c2=tracer_args.ia_pt_c_2,
            )

            ccl_wl_dummy_tracer = pyccl.WeakLensingTracer(
                ccl_cosmo,
                has_shear=False,
                use_A_ia=False,
                dndz=(tracer_args.z, tracer_args.dndz),
                ia_bias=(tracer_args.z, np.ones_like(tracer_args.z)),
            )
            ia_tracer = Tracer(
                ccl_wl_dummy_tracer, tracer_name="intrinsic_pt", pt_tracer=ia_pt_tracer
            )
            tracers.append(ia_tracer)

        if tracer_args.has_hm:
            hmc = tools.get_hm_calculator()
            cM = tools.get_cM_relation()
            halo_profile = pyccl.halos.SatelliteShearHOD(
                mass_def=hmc.mass_def, concentration=cM, a1h=tracer_args.ia_a_1h
            )
            ccl_wl_dummy_tracer = pyccl.WeakLensingTracer(
                ccl_cosmo,
                has_shear=False,
                use_A_ia=False,
                dndz=(tracer_args.z, tracer_args.dndz),
                ia_bias=(tracer_args.z, np.ones_like(tracer_args.z)),
            )
            ia_tracer = Tracer(
                ccl_wl_dummy_tracer,
                tracer_name="intrinsic_hm",
                halo_profile=halo_profile,
            )
            halo_profile.ia_a_2h = (
                tracer_args.ia_a_2h
            )  # Attach the 2-halo amplitude here.
            tracers.append(ia_tracer)

        self.current_tracer_args = tracer_args

        return tracers, tracer_args

    def get_scale(self):
        """Returns the scales for this Source."""
        assert self.current_tracer_args
        return self.current_tracer_args.scale


class MultiplicativeShearBiasFactory(BaseModel):
    """Factory class for MultiplicativeShearBias objects."""

    model_config = ConfigDict(extra="forbid", frozen=True)

    type: Annotated[
        Literal["MultiplicativeShearBiasFactory"],
        Field(description="The type of the systematic."),
    ] = "MultiplicativeShearBiasFactory"

    def create(self, bin_name: str) -> MultiplicativeShearBias:
        """Create a MultiplicativeShearBias object.

        :param inferred_zdist: The inferred galaxy redshift distribution for
            the created MultiplicativeShearBias object.
        :return: The created MultiplicativeShearBias object.
        """
        return MultiplicativeShearBias(bin_name)

    def create_global(self) -> MultiplicativeShearBias:
        """Create a MultiplicativeShearBias object.

        :return: The created MultiplicativeShearBias object.
        """
        raise ValueError("MultiplicativeShearBias cannot be global")


class LinearAlignmentSystematicFactory(BaseModel):
    """Factory class for LinearAlignmentSystematic objects."""

    model_config = ConfigDict(extra="forbid", frozen=True)

    type: Annotated[
        Literal["LinearAlignmentSystematicFactory"],
        Field(description="The type of the systematic."),
    ] = "LinearAlignmentSystematicFactory"

    alphag: None | float = 1.0

    def create(self, bin_name: str) -> LinearAlignmentSystematic:
        """Create a LinearAlignmentSystematic object.

        :param inferred_zdist: The inferred galaxy redshift distribution for
            the created LinearAlignmentSystematic object.
        :return: The created LinearAlignmentSystematic object.
        """
        return LinearAlignmentSystematic(bin_name)

    def create_global(self) -> LinearAlignmentSystematic:
        """Create a LinearAlignmentSystematic object.

        :return: The created LinearAlignmentSystematic object.
        """
        return LinearAlignmentSystematic(sacc_tracer=None, alphag=self.alphag)


class TattAlignmentSystematicFactory(BaseModel):
    """Factory class for TattAlignmentSystematic objects."""

    model_config = ConfigDict(extra="forbid", frozen=True)

    type: Annotated[
        Literal["TattAlignmentSystematicFactory"],
        Field(description="The type of the systematic."),
    ] = "TattAlignmentSystematicFactory"

    def create(self, bin_name: str) -> TattAlignmentSystematic:
        """Create a TattAlignmentSystematic object.

        :param inferred_zdist: The inferred galaxy redshift distribution for
            the created TattAlignmentSystematic object.
        :return: The created TattAlignmentSystematic object.
        """
        return TattAlignmentSystematic(bin_name)

    def create_global(self) -> TattAlignmentSystematic:
        """Create a TattAlignmentSystematic object.

        :return: The created TattAlignmentSystematic object.
        """
        return TattAlignmentSystematic(None)


WeakLensingSystematicFactory = Annotated[
    PhotoZShiftFactory
    | PhotoZShiftandStretchFactory
    | MultiplicativeShearBiasFactory
    | LinearAlignmentSystematicFactory
    | TattAlignmentSystematicFactory,
    Field(discriminator="type", union_mode="left_to_right"),
]


class WeakLensingFactory(BaseModel):
    """Factory class for WeakLensing objects."""

    model_config = ConfigDict(extra="forbid", frozen=True)

    _cache: dict[int, WeakLensing] = PrivateAttr()
    _global_systematics_instances: Sequence[SourceGalaxySystematic[WeakLensingArgs]] = (
        PrivateAttr()
    )

    per_bin_systematics: Sequence[WeakLensingSystematicFactory]
    global_systematics: Sequence[WeakLensingSystematicFactory]

    def model_post_init(self, __context) -> None:
        """Initialize the WeakLensingFactory object."""
        self._cache: dict[int, WeakLensing] = {}
        self._global_systematics_instances = [
            wl_systematic_factory.create_global()
            for wl_systematic_factory in self.global_systematics
        ]

    def create(self, inferred_zdist: InferredGalaxyZDist) -> WeakLensing:
        """Create a WeakLensing object with the given tracer name and scale."""
        inferred_zdist_id = id(inferred_zdist)
        if inferred_zdist_id in self._cache:
            return self._cache[inferred_zdist_id]

        systematics: list[SourceGalaxySystematic[WeakLensingArgs]] = [
            systematic_factory.create(inferred_zdist.bin_name)
            for systematic_factory in self.per_bin_systematics
        ]
        systematics.extend(self._global_systematics_instances)

        wl = WeakLensing.create_ready(inferred_zdist, systematics)
        self._cache[inferred_zdist_id] = wl

        return wl

    def create_from_metadata_only(
        self,
        sacc_tracer: str,
    ) -> WeakLensing:
        """Create an WeakLensing object with the given tracer name and scale."""
        sacc_tracer_id = hash(sacc_tracer)  # Improve this
        if sacc_tracer_id in self._cache:
            return self._cache[sacc_tracer_id]
        systematics: list[SourceGalaxySystematic[WeakLensingArgs]] = [
            systematic_factory.create(sacc_tracer)
            for systematic_factory in self.per_bin_systematics
        ]
        systematics.extend(self._global_systematics_instances)

        wl = WeakLensing(sacc_tracer=sacc_tracer, systematics=systematics)
        self._cache[sacc_tracer_id] = wl

        return wl<|MERGE_RESOLUTION|>--- conflicted
+++ resolved
@@ -248,13 +248,6 @@
 
 HM_ALIGNMENT_DEFAULT_IA_A_1H = 1e-4
 HM_ALIGNMENT_DEFAULT_IA_A_2H = 1.0
-<<<<<<< HEAD
-=======
-HM_ALIGNMENT_DEFAULT_HM_DEFINITION = "MassDef200m"
-HM_ALIGNMENT_DEFAULT_HM_FUNCTION = "Tinker10"
-HM_ALIGNMENT_DEFAULT_BIAS_FUNCTION = "Tinker10"
-HM_ALIGNMENT_DEFAULT_CM_RELATION = "Duffy08"
->>>>>>> 1ddc6d68
 
 
 class HMAlignmentSystematic(WeakLensingSystematic):
@@ -285,23 +278,6 @@
         self.ia_a_2h = parameters.register_new_updatable_parameter(
             default_value=HM_ALIGNMENT_DEFAULT_IA_A_2H
         )
-<<<<<<< HEAD
-=======
-        # FIXME: if I want to use HMCalculator straight away, I need a way
-        # to connect these strings below with the systematic as input.
-        # self.hm_definition = parameters.register_new_updatable_parameter(
-        #    default_value=HM_ALIGNMENT_DEFAULT_HM_DEFINITION
-        # )
-        # self.hm_function = parameters.register_new_updatable_parameter(
-        #    default_value=HM_ALIGNMENT_DEFAULT_HM_FUNCTION
-        # )
-        # self.bias_function = parameters.register_new_updatable_parameter(
-        #    default_value=HM_ALIGNMENT_DEFAULT_BIAS_FUNCTION
-        # )
-        # self.cM_relation = parameters.register_new_updatable_parameter(
-        #    default_value=HM_ALIGNMENT_DEFAULT_CM_RELATION
-        # )
->>>>>>> 1ddc6d68
 
     def apply(
         self, tools: ModelingTools, tracer_arg: WeakLensingArgs
