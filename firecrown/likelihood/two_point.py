--- conflicted
+++ resolved
@@ -103,78 +103,6 @@
 
 # pylint: disable=too-many-public-methods
 class TwoPoint(Statistic):
-<<<<<<< HEAD
-    """A statistic that represents the correlation between two measurements.
-
-    If the same source is used twice in the same TwoPoint object, this produces
-    an autocorrelation.
-
-    For example, shear correlation function, galaxy-shear correlation function, etc.
-
-    :param sacc_data_type: The kind of two-point statistic. This must be a valid
-        SACC data type that maps to one of the CCL correlation function kinds or
-        a power spectra. Possible options are:
-
-        - galaxy_density_cl : maps to 'cl' (a CCL angular power spectrum)
-        - galaxy_density_xi : maps to 'gg' (a CCL angular position corr. function)
-        - galaxy_shearDensity_cl_e : maps to 'cl' (a CCL angular power spectrum)
-        - galaxy_shearDensity_xi_t : maps to 'gl' (a CCL angular
-          cross-correlation between position and shear)
-        - galaxy_shear_cl_ee : maps to 'cl' (a CCL angular power spectrum)
-        - galaxy_shear_xi_minus : maps to 'l-' (a CCL angular shear corr.
-          function xi-)
-        - galaxy_shear_xi_plus : maps to 'l+' (a CCL angular shear corr.
-          function xi-)
-        - cmbGalaxy_convergenceDensity_xi : maps to 'gg' (a CCL angular
-          position corr. function)
-        - cmbGalaxy_convergenceShear_xi_t : maps to 'gl' (a CCL angular
-          cross-correlation between position and shear)
-
-    :type sacc_data_type: str
-    :param source0: The first sources needed to compute this statistic.
-    :type source0: Source
-    :param source1: The second sources needed to compute this statistic.
-    :type source1: Source
-    :param ell_or_theta: A dictionary of options for generating the ell or theta
-        values at which to compute the statistics. This option can be used to have
-        firecrown generate data without the corresponding 2pt data in the input
-        SACC file. The options are:
-
-        - minimum : float - The start of the binning.
-        - maximum : float - The end of the binning.
-        - n : int - The number of bins. Note that the edges of the bins start
-          at `min` and end at `max`. The actual bin locations will be at the
-          (possibly geometric) midpoint of the bin.
-        - binning : str, optional - Pass 'log' to get logarithmic spaced bins and 'lin'
-          to get linearly spaced bins. Default is 'log'.
-
-    :type ell_or_theta: dict, optional
-    :param ell_for_xi: A dictionary of options for making the ell values at which
-        to compute Cls for use in real-space integrations. The possible keys are:
-
-        - minimum : int, optional - The minimum angular wavenumber to use for
-          real-space integrations. Default is 2.
-        - midpoint : int, optional - The midpoint angular wavenumber to use
-          for real-space integrations. The angular wavenumber samples are
-          linearly spaced at integers between `minimum` and `midpoint`. Default
-          is 50.
-        - maximum : int, optional - The maximum angular wavenumber to use for
-          real-space integrations. The angular wavenumber samples are
-          logarithmically spaced between `midpoint` and `maximum`. Default is
-          60,000.
-        - n_log : int, optional - The number of logarithmically spaced angular
-          wavenumber samples between `mid` and `max`. Default is 200.
-
-    :type ell_for_xi: dict, optional
-
-    :ivar ccl_kind: The CCL correlation function kind or 'cl' for power spectra
-        corresponding to the SACC data type.
-    :vartype ccl_kind: str
-    :ivar sacc_tracers: A tuple of the SACC tracer names for this 2pt statistic.
-        Set after a call to read.
-    :vartype sacc_tracers: 2-tuple of str
-
-=======
     """A two-point statistic.
 
     A two-point statistic represents the correlation between two measurements.
@@ -209,7 +137,6 @@
 
     :ivar ccl_kind: The CCL correlation function kind or 'cl' for power spectra.
     :ivar sacc_tracers: The SACC tracer names for this statistic, set after read.
->>>>>>> 6b520880
     """
 
     @property
