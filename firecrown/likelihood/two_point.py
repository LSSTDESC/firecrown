--- conflicted
+++ resolved
@@ -31,13 +31,6 @@
     Statistic,
     TheoryVector,
 )
-<<<<<<< HEAD
-from firecrown.metadata.two_point_types import TRACER_NAMES_TOTAL
-from firecrown.metadata.two_point import (
-    Galaxies,
-    Measurement,
-    InferredGalaxyZDist,
-=======
 from firecrown.metadata.two_point_types import (
     TRACER_NAMES_TOTAL,
     InferredGalaxyZDist,
@@ -46,7 +39,6 @@
 )
 
 from firecrown.metadata.two_point import (
->>>>>>> a6c217a8
     TracerNames,
     TwoPointCells,
     TwoPointCWindow,
@@ -268,34 +260,6 @@
             source = wl_factory.create(inferred_galaxy_zdist)
         case _:
             raise ValueError(f"Measurement {measurement} not supported!")
-<<<<<<< HEAD
-    return source
-
-
-def use_source_factory_metadata_only(
-    sacc_tracer: str,
-    measurement: Measurement,
-    wl_factory: WeakLensingFactory | None = None,
-    nc_factory: NumberCountsFactory | None = None,
-) -> WeakLensing | NumberCounts:
-    """Apply the factory to create a source from metadata only."""
-    source: WeakLensing | NumberCounts
-    match measurement:
-        case Galaxies.COUNTS:
-            assert nc_factory is not None
-            source = nc_factory.create_from_metadata_only(sacc_tracer)
-        case (
-            Galaxies.SHEAR_E
-            | Galaxies.SHEAR_T
-            | Galaxies.SHEAR_MINUS
-            | Galaxies.SHEAR_PLUS
-        ):
-            assert wl_factory is not None
-            source = wl_factory.create_from_metadata_only(sacc_tracer)
-        case _:
-            raise ValueError(f"Measurement {measurement} not supported!")
-=======
->>>>>>> a6c217a8
     return source
 
 
@@ -462,7 +426,6 @@
         self.ell_or_theta_max = None
 
         self.window = None
-<<<<<<< HEAD
 
         self.data_vector = None
         self.theory_vector = None
@@ -472,17 +435,6 @@
         self.mean_ells = None
         self.ells_for_xi = None
 
-=======
-
-        self.data_vector = None
-        self.theory_vector = None
-
-        self.ells = None
-        self.thetas = None
-        self.mean_ells = None
-        self.ells_for_xi = None
-
->>>>>>> a6c217a8
         self.cells = {}
 
     def _set_ccl_kind(self, sacc_data_type):
