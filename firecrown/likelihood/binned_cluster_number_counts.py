--- conflicted
+++ resolved
@@ -4,19 +4,7 @@
 
 import sacc
 
-<<<<<<< HEAD
-# firecrown is needed for backward compatibility; remove support for deprecated
-# directory structure is removed.
-import firecrown  # pylint: disable=unused-import # noqa: F401
 from firecrown.data_types import TheoryVector
-=======
-
-from firecrown.likelihood.source import SourceSystematic
-from firecrown.likelihood.statistic import (
-    Statistic,
-)
-from firecrown.data_types import DataVector, TheoryVector
->>>>>>> 46d49bdf
 from firecrown.modeling_tools import ModelingTools
 from firecrown.models.cluster.abundance_data import AbundanceData
 from firecrown.models.cluster.properties import ClusterProperty
