--- conflicted
+++ resolved
@@ -61,15 +61,6 @@
     elif tracer0.has_pt or tracer1.has_pt:
         pk = at_least_one_tracer_has_pt(tools, tracer0, tracer1)
     elif tracer0.has_hm or tracer1.has_hm:
-<<<<<<< HEAD
-        # Compute halo model power spectrum
-        # Fix a_arr because normalization is zero for a<~0.07
-        # FIXME: Is this enough?
-        a_arr = np.linspace(0.1, 1, 16)
-        ccl_cosmo = tools.get_ccl_cosmology()
-        hm_calculator = tools.get_hm_calculator()
-        cM_relation = tools.get_cM_relation()
-=======
         pk = at_least_one_tracer_has_hm(tools, tracer0, tracer1)
     else:
         raise ValueError(f"No power spectrum for {pk_name} can be found.")
@@ -92,46 +83,22 @@
     a_arr = np.linspace(0.1, 1, 16)
     ccl_cosmo = tools.get_ccl_cosmology()
     hm_calculator = tools.get_hm_calculator()
+    cM_relation = tools.get_cM_relation()
     IA_bias_exponent = (
         2  # Square IA bias if both tracers are HM (doing II correlation).
     )
     if not (tracer0.has_hm and tracer1.has_hm):
->>>>>>> 1ddc6d68
         IA_bias_exponent = (
             1  # IA bias if not both tracers are HM (doing GI correlation).
         )
         if "galaxies" in [tracer0.field, tracer1.field]:
             other_profile = pyccl.halos.HaloProfileHOD(
-                mass_def=tools.hm_definition, concentration=tools.get_cM_relation()
+                mass_def=hm_calculator.mass_def, concentration=cM_relation
             )
-<<<<<<< HEAD
-            if "galaxies" in [tracer0.field, tracer1.field]:
-                other_profile = pyccl.halos.HaloProfileHOD(
-                    mass_def=hm_calculator.mass_def,
-                    concentration=cM_relation
-                )
-            else:
-                other_profile = pyccl.halos.HaloProfileNFW(
-                    mass_def=hm_calculator.mass_def,
-                    concentration=cM_relation,
-                    truncated=True,
-                    fourier_analytic=True,
-                )
-            other_profile.ia_a_2h = (
-                -1.0
-            )  # used in GI contribution, which is negative.
-            if not tracer0.has_hm:
-                profile0 = other_profile
-                profile1 = tracer1.halo_profile
-            else:
-                profile0 = tracer0.halo_profile
-                profile1 = other_profile
-=======
->>>>>>> 1ddc6d68
         else:
             other_profile = pyccl.halos.HaloProfileNFW(
-                mass_def=tools.hm_definition,
-                concentration=tools.get_cM_relation(),
+                mass_def=hm_calculator.mass_def,
+                concentration=cM_relation,
                 truncated=True,
                 fourier_analytic=True,
             )
