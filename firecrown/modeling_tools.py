--- conflicted
+++ resolved
@@ -34,13 +34,6 @@
         pk_modifiers: None | Collection[PowerspectrumModifier] = None,
         cluster_abundance: None | ClusterAbundance = None,
         ccl_factory: None | CCLFactory = None,
-<<<<<<< HEAD
-=======
-        hm_definition: None | pyccl.halos.MassDef = None,
-        hm_function: None | str = None,
-        bias_function: None | str = None,
-        cM_relation: None | str = None,
->>>>>>> 1ddc6d68
     ):
         super().__init__()
         self.ccl_cosmo: None | pyccl.Cosmology = None
@@ -148,28 +141,10 @@
 
     def get_hm_calculator(self) -> pyccl.halos.HMCalculator:
         """Return the halo model calculator object."""
-<<<<<<< HEAD
 
         if self.hm_calculator is None:
             raise RuntimeError("A Halo Model calculator has not been set")
         return self.hm_calculator
-=======
-        if self.hm_definition is None:
-            raise RuntimeError("A halo mass definition has not been set")
-        if self.hm_function is None:
-            raise RuntimeError("A halo mass function has not been set")
-        if self.bias_function is None:
-            raise RuntimeError("A halo bias function has not been set")
-        nM = pyccl.halos.MassFunc.from_name(self.hm_function)(
-            mass_def=self.hm_definition
-        )
-        bM = pyccl.halos.HaloBias.from_name(self.bias_function)(
-            mass_def=self.hm_definition
-        )
-        return pyccl.halos.HMCalculator(
-            mass_function=nM, halo_bias=bM, mass_def=self.hm_definition
-        )
->>>>>>> 1ddc6d68
 
     def get_cM_relation(self) -> pyccl.halos.Concentration:
         """Return the concentration-mass relation."""
