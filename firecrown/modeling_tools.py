--- conflicted
+++ resolved
@@ -9,12 +9,10 @@
 from abc import ABC, abstractmethod
 import pyccl.nl_pt
 
-<<<<<<< HEAD
 from firecrown.parameters import ParamsMap
 from firecrown.models.cluster.abundance import ClusterAbundance
-=======
+
 from .updatable import Updatable, UpdatableCollection
->>>>>>> e2cbc68a
 
 
 class ModelingTools(Updatable):
@@ -25,11 +23,8 @@
         self,
         *,
         pt_calculator: Optional[pyccl.nl_pt.EulerianPTCalculator] = None,
-<<<<<<< HEAD
+        pk_modifiers: Optional[Collection[PowerspectrumModifier]] = None,
         cluster_abundance: Optional[ClusterAbundance] = None,
-=======
-        pk_modifiers: Optional[Collection[PowerspectrumModifier]] = None,
->>>>>>> e2cbc68a
     ):
         super().__init__()
         self.ccl_cosmo: Optional[pyccl.Cosmology] = None
@@ -37,11 +32,8 @@
         pk_modifiers = pk_modifiers if pk_modifiers is not None else []
         self.pk_modifiers: UpdatableCollection = UpdatableCollection(pk_modifiers)
         self.powerspectra: Dict[str, pyccl.Pk2D] = {}
-<<<<<<< HEAD
+        self._prepared: bool = False
         self.cluster_abundance = cluster_abundance
-=======
-        self._prepared: bool = False
->>>>>>> e2cbc68a
 
     def add_pk(self, name: str, powerspectrum: pyccl.Pk2D):
         """Add a :python:`pyccl.Pk2D` to the table of power spectra."""
@@ -99,16 +91,12 @@
         if self.pt_calculator is not None:
             self.pt_calculator.update_ingredients(ccl_cosmo)
 
-<<<<<<< HEAD
+
+        for pkm in self.pk_modifiers:
+            self.add_pk(name=pkm.name, powerspectrum=pkm.compute_p_of_k_z(tools=self))
+
         if self.cluster_abundance is not None:
             self.cluster_abundance.update_ingredients(ccl_cosmo, params)
-
-    @final
-    def reset(self) -> None:
-        """Resets all CCL objects in ModelingTools."""
-=======
-        for pkm in self.pk_modifiers:
-            self.add_pk(name=pkm.name, powerspectrum=pkm.compute_p_of_k_z(tools=self))
 
         self._prepared = True
 
@@ -118,7 +106,6 @@
         This method is called by the Updatable base class when the object is
         destroyed. It also resets the power spectra, the cosmology and the
         _prepared state variable."""
->>>>>>> e2cbc68a
 
         self.ccl_cosmo = None
         # Also reset the power spectra
