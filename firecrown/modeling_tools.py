--- conflicted
+++ resolved
@@ -31,11 +31,8 @@
         pt_calculator: None | pyccl.nl_pt.EulerianPTCalculator = None,
         pk_modifiers: None | Collection[PowerspectrumModifier] = None,
         cluster_abundance: None | ClusterAbundance = None,
-<<<<<<< HEAD
         cluster_deltasigma: None | ClusterDeltaSigma = None,
-=======
         ccl_factory: None | CCLFactory = None,
->>>>>>> d3968196
     ):
         super().__init__()
         self.ccl_cosmo: None | pyccl.Cosmology = None
@@ -45,11 +42,8 @@
         self.powerspectra: dict[str, pyccl.Pk2D] = {}
         self._prepared: bool = False
         self.cluster_abundance = cluster_abundance
-<<<<<<< HEAD
         self.cluster_deltasigma = cluster_deltasigma
-=======
         self.ccl_factory = CCLFactory() if ccl_factory is None else ccl_factory
->>>>>>> d3968196
 
     def add_pk(self, name: str, powerspectrum: pyccl.Pk2D) -> None:
         """Add a :python:`pyccl.Pk2D` to the table of power spectra."""
