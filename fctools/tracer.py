--- conflicted
+++ resolved
@@ -20,18 +20,9 @@
       It interferes with the pytest test coverage measurement process.
 """
 
-<<<<<<< HEAD
 import runpy
 import sys
 from pathlib import Path
-=======
-import click
-import runpy
-import sys
-from pathlib import Path
-from typing import TextIO
->>>>>>> ce39c388
-
 import click
 
 
@@ -110,7 +101,6 @@
     return tracer
 
 
-<<<<<<< HEAD
 def untrace(tracer: TracerState) -> None:
     """Turn off tracing, and close the specified trace file.
 
@@ -118,74 +108,6 @@
     """
     sys.settrace(None)
     tracer.close()
-=======
-def untrace(trace_file: TextIO) -> None:
-    """Turn off tracing, and close the specified trace file.
-
-    :param trace_file: an open file, as returned by setttrace.
-    """
-    sys.settrace(None)
-    trace_file.close()
->>>>>>> ce39c388
-
-
-@click.command()
-@click.argument("target")
-@click.option(
-    "--output", "-o", default="trace.tsv", help="Output trace file (default: trace.tsv)"
-)
-@click.option(
-    "--module",
-    "-m",
-    is_flag=True,
-    help="Run target as a module (like python -m module)",
-)
-def main(target: str, output: str, module: bool):
-    """Trace execution of a Python script or module.
-
-    This tool enables method tracing for Python code, recording function
-    calls, returns, and exceptions to a TSV file for analysis.
-
-    TARGET  Python script file or module name to trace
-    """
-<<<<<<< HEAD
-    # Start tracing
-    tracer = settrace(output)
-=======
-    code = fr.f_code
-    extra = ""
-    global entry
-    global level
-    match ev:
-        case "call":
-            entry += 1
-            level += 1
-            nargs = code.co_argcount
-            # slice the tuple to get only argument names
-            argnames = code.co_varnames[:nargs]
-            if nargs > 0 and code.co_varnames[0] == "self":
-                val = fr.f_locals["self"]
-                extra = f"{type(val).__name__}"
-            print(
-                f"{entry}\tcall\t{level}\t{code.co_qualname}\t{argnames}\t{extra}",
-                file=tracefile,
-            )
-        case "return":
-            entry += 1
-            extra = f"{type(arg).__name__}"
-            print(
-                f"{entry}\treturn\t{level}\t{code.co_qualname}\t{arg}\t{extra}",
-                file=tracefile,
-            )
-            level -= 1
-        case "exception":
-            entry += 1
-            print(
-                f"{entry}\texception\t{level}\t{code.co_qualname}\t\t{extra}",
-                file=tracefile,
-            )
-    return trace_call
-
 
 @click.command()
 @click.argument("target")
@@ -207,8 +129,7 @@
     TARGET  Python script file or module name to trace
     """
     # Start tracing
-    trace_file = settrace(output)
->>>>>>> ce39c388
+    tracer = settrace(output)
 
     try:
         if module:
@@ -230,19 +151,11 @@
     except SystemExit:
         # Allow normal script exit
         pass
-<<<<<<< HEAD
     except (OSError, ImportError, ValueError, RuntimeError) as e:
         click.echo(f"Error during traced execution: {e}", err=True)
     finally:
         # Stop tracing and close file
         untrace(tracer)
-=======
-    except Exception as e:
-        click.echo(f"Error during traced execution: {e}", err=True)
-    finally:
-        # Stop tracing and close file
-        untrace(trace_file)
->>>>>>> ce39c388
         click.echo(f"Trace complete. Output saved to: {output}")
 
 
