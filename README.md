# firecrown

The "c" is for "cosmology."

## Installation

<<<<<<< HEAD
## Usage
=======
## Installation 

TJPCosmo requires python 3.6 or above

Installation is currently a bit painful we will try to improve this in future.
On local machines (where you have root access) you can get a much easier installation using Docker.

## Docker installation

If you install [Docker from here](https://www.docker.com/community-edition) you can get a TJPCosmo-ready docker environment with:

    docker pull joezuntz/tjpcosmo
    git clone https://github.com/LSSTDESC/TJPCosmo
    cd TJPCosmo
    docker run --rm -it -v $PWD:/opt/TJPCosmo joezuntz/tjpcosmo
    cd /opt/TJPCosmo

You will now be in a docker container ready to run TJPCosmo.

## Manual installation

If you don't want to or can't use Docker you can follow these instaructions

### Step 1: SACC

You need to first install [HDF5](https://support.hdfgroup.org/HDF5/) - this is available from that site or in most packagd managers like homebrew, apt, or yum.and then h5py:
    
    pip install h5py

You also need to run these:

    git clone https://github.com/LSSTDESC/sacc/
    cd sacc
    git checkout tjpcosmo_mods
    python setup.py install


### Step 2: CosmoSIS-standalone

Next you can install CosmoSIS.  You need to have newish compilers to make this work - in particular the default Apple Clang with most machines will not work.  You can get newer compilers from [HomeBrew](https://brew.sh/).

Assuming you have installed, for example, gcc version 7, you can install cosmosis like this:

    export CC=gcc
    export FC=gfortran
    export CXX=g++
    pip install cosmosis-standalone


### TJPCosmo

You can now install TJPCosmo:

    git clone https://github.com/LSSTDESC/TJPCosmo
    cd TJPCosmo
    python setup.py install




## A basic test

Now you're ready to run TJPCosmo:

    export PYTHONPATH=$PYTHONPATH:$PWD
    ./bin/tjpcosmo test/3x2pt.yaml 

## LICENSE

The firecrown package is still under development and should be considered work in progress. 
If you make use of any of the ideas or software in this package in your own research, please cite them as 
"(LSST DESC, in preparation)" and provide a link to this repository: https://github.com/LSSTDESC/firecrown. 
If you have comments, questions, or feedback, please [make an issue](https://github.com/LSSTDESC/firecrown/issues).

firecrown calls the CCL library: https://github.com/LSSTDESC/CCL, which makes use of `CLASS`. For free use of the 
`CLASS` library, the `CLASS` developers require that the `CLASS` paper be cited: 
CLASS II: Approximation schemes, D. Blas, J. Lesgourgues, T. Tram, arXiv:1104.2933, JCAP 1107 (2011) 034. 
The `CLASS` repository can be found in http://class-code.net. CCL also uses code from the 
[FFTLog](http://casa.colorado.edu/~ajsh/FFTLog/) package.  We have obtained permission from the FFTLog 
author to include modified versions of his source code.
>>>>>>> 0bb14ada
<|MERGE_RESOLUTION|>--- conflicted
+++ resolved
@@ -4,75 +4,7 @@
 
 ## Installation
 
-<<<<<<< HEAD
 ## Usage
-=======
-## Installation 
-
-TJPCosmo requires python 3.6 or above
-
-Installation is currently a bit painful we will try to improve this in future.
-On local machines (where you have root access) you can get a much easier installation using Docker.
-
-## Docker installation
-
-If you install [Docker from here](https://www.docker.com/community-edition) you can get a TJPCosmo-ready docker environment with:
-
-    docker pull joezuntz/tjpcosmo
-    git clone https://github.com/LSSTDESC/TJPCosmo
-    cd TJPCosmo
-    docker run --rm -it -v $PWD:/opt/TJPCosmo joezuntz/tjpcosmo
-    cd /opt/TJPCosmo
-
-You will now be in a docker container ready to run TJPCosmo.
-
-## Manual installation
-
-If you don't want to or can't use Docker you can follow these instaructions
-
-### Step 1: SACC
-
-You need to first install [HDF5](https://support.hdfgroup.org/HDF5/) - this is available from that site or in most packagd managers like homebrew, apt, or yum.and then h5py:
-    
-    pip install h5py
-
-You also need to run these:
-
-    git clone https://github.com/LSSTDESC/sacc/
-    cd sacc
-    git checkout tjpcosmo_mods
-    python setup.py install
-
-
-### Step 2: CosmoSIS-standalone
-
-Next you can install CosmoSIS.  You need to have newish compilers to make this work - in particular the default Apple Clang with most machines will not work.  You can get newer compilers from [HomeBrew](https://brew.sh/).
-
-Assuming you have installed, for example, gcc version 7, you can install cosmosis like this:
-
-    export CC=gcc
-    export FC=gfortran
-    export CXX=g++
-    pip install cosmosis-standalone
-
-
-### TJPCosmo
-
-You can now install TJPCosmo:
-
-    git clone https://github.com/LSSTDESC/TJPCosmo
-    cd TJPCosmo
-    python setup.py install
-
-
-
-
-## A basic test
-
-Now you're ready to run TJPCosmo:
-
-    export PYTHONPATH=$PYTHONPATH:$PWD
-    ./bin/tjpcosmo test/3x2pt.yaml 
 
 ## LICENSE
 
@@ -86,5 +18,4 @@
 CLASS II: Approximation schemes, D. Blas, J. Lesgourgues, T. Tram, arXiv:1104.2933, JCAP 1107 (2011) 034. 
 The `CLASS` repository can be found in http://class-code.net. CCL also uses code from the 
 [FFTLog](http://casa.colorado.edu/~ajsh/FFTLog/) package.  We have obtained permission from the FFTLog 
-author to include modified versions of his source code.
->>>>>>> 0bb14ada
+author to include modified versions of his source code.