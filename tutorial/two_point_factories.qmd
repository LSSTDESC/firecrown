--- conflicted
+++ resolved
@@ -442,8 +442,6 @@
     ),
 )
 
-<<<<<<< HEAD
-=======
 tpf_fkem_l_limber_max = TwoPointFactory(
     correlation_space=TwoPointCorrelationSpace.HARMONIC,
     weak_lensing_factory=weak_lensing_factory,
@@ -455,23 +453,15 @@
     ),
 )
 
->>>>>>> 5ff5afdd
 two_points_gsl_quad = tpf_gsl_quad.from_metadata(all_two_point_cells)
 two_points_gsl_spline = tpf_gsl_spline.from_metadata(all_two_point_cells)
 two_points_fkem_auto = tpf_fkem_auto.from_metadata(all_two_point_cells)
 two_points_fkem_l_limber = tpf_fkem_l_limber.from_metadata(all_two_point_cells)
-<<<<<<< HEAD
-
-```
-
-Now we plot the relative differences between each integration method and the default (`LIMBER` with `GSL_QAG_QUAD`), highlighting the impact of different integration choices on the two-point functions.
-=======
 two_points_fkem_l_limber_max = tpf_fkem_l_limber_max.from_metadata(all_two_point_cells)
 
 ```
 
 Now we plot the relative differences between each integration method and the most accurate (`FKEM` applied to all ells), highlighting the impact of different integration choices on the two-point functions.
->>>>>>> 5ff5afdd
 
 ```{python}
 # | label: fig-fz
@@ -485,56 +475,21 @@
 two_point0_gsl_spline = two_points_gsl_spline[0]
 two_point0_fkem_auto = two_points_fkem_auto[0]
 two_point0_fkem_l_limber = two_points_fkem_l_limber[0]
-<<<<<<< HEAD
-=======
 two_point0_fkem_l_limber_max = two_points_fkem_l_limber_max[0]
->>>>>>> 5ff5afdd
 meta0 = all_two_point_cells[0]
 
 two_point0_gsl_quad.update(get_default_params_map(two_point0_gsl_quad))
 two_point0_gsl_spline.update(get_default_params_map(two_point0_gsl_spline))
 two_point0_fkem_auto.update(get_default_params_map(two_point0_fkem_auto))
 two_point0_fkem_l_limber.update(get_default_params_map(two_point0_fkem_l_limber))
-<<<<<<< HEAD
-=======
 two_point0_fkem_l_limber_max.update(
     get_default_params_map(two_point0_fkem_l_limber_max)
 )
->>>>>>> 5ff5afdd
 
 tv0_gsl_quad = two_point0_gsl_quad.compute_theory_vector(tools)
 tv0_gsl_spline = two_point0_gsl_spline.compute_theory_vector(tools)
 tv0_fkem_auto = two_point0_fkem_auto.compute_theory_vector(tools)
 tv0_fkem_l_limber = two_point0_fkem_l_limber.compute_theory_vector(tools)
-<<<<<<< HEAD
-
-data_gsl_spline = pd.DataFrame(
-    {
-        "ell": two_point0_gsl_spline.ells,
-        "rel-diff": np.abs(tv0_gsl_spline / tv0_gsl_quad - 1.0) + 1.0e-15,
-        "bin-x": meta0.XY.x.bin_name,
-        "bin-y": meta0.XY.y.bin_name,
-        "measurement": meta0.get_sacc_name(),
-        "integration": "GSL spline",
-    }
-)
-
-data_fkem_auto = pd.DataFrame(
-    {
-        "ell": two_point0_fkem_auto.ells,
-        "rel-diff": np.abs(tv0_fkem_auto / tv0_gsl_quad - 1.0) + 1.0e-15,
-        "bin-x": meta0.XY.x.bin_name,
-        "bin-y": meta0.XY.y.bin_name,
-        "measurement": meta0.get_sacc_name(),
-        "integration": "FKEM auto",
-    }
-)
-
-data_fkem_l_limber = pd.DataFrame(
-    {
-        "ell": two_point0_fkem_l_limber.ells,
-        "rel-diff": np.abs(tv0_fkem_l_limber / tv0_gsl_quad - 1.0) + 1.0e-15,
-=======
 tv0_fkem_l_limber_max = two_point0_fkem_l_limber_max.compute_theory_vector(tools)
 
 tmp = np.abs(tv0_gsl_spline / tv0_fkem_l_limber_max - 1.0)
@@ -578,7 +533,6 @@
     {
         "ell": two_point0_fkem_l_limber.ells[tmp > 0.0],
         "rel-diff": tmp[tmp > 0.0],
->>>>>>> 5ff5afdd
         "bin-x": meta0.XY.x.bin_name,
         "bin-y": meta0.XY.y.bin_name,
         "measurement": meta0.get_sacc_name(),
@@ -586,32 +540,18 @@
     }
 )
 
-<<<<<<< HEAD
-data = pd.concat([data_gsl_spline, data_fkem_auto, data_fkem_l_limber])
-
-# Now we can generate the plot.
-(
-    ggplot(data, aes("ell", "rel-diff", color="integration"))
-=======
 data = pd.concat([data_gsl_spline, data_gsl_quad, data_fkem_auto, data_fkem_l_limber])
 
 # Now we can generate the plot.
 (
     ggplot(data, aes("ell", "rel-diff"))
->>>>>>> 5ff5afdd
     + geom_line()
     + labs(x=r"$\ell$", y=r"$|C^X_ell/C^\mathrm{gsl quad}_\ell - 1|$")
     + scale_x_log10()
     + scale_y_log10()
     + doc_theme()
-<<<<<<< HEAD
-)
-
-```
-=======
     + facet_wrap("integration")
     + theme(figure_size=(10, 6))
 )
 
 ```
->>>>>>> 5ff5afdd
