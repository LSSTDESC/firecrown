--- conflicted
+++ resolved
@@ -29,24 +29,16 @@
         self.z,self.nz = metadata['sources'][name]["nz"]
         self.orignal_nz = self.nz
         self.f_red = np.ones_like(self.z)
-<<<<<<< HEAD
         self.ia_amplitude = np.ones_like(self.z)
         #self.scaling = 1.0
-        
-=======
-        self.ia_amplitude = np.zeros_like(self.z)
 
-
->>>>>>> 49174b47
     def to_tracer(self, cosmo):
         import pyccl as ccl
         if(np.any(self.ia_amplitude!=0) & np.any(self.f_red!=0)):
-            print("with alignment\n\n\n")
             tracer = ccl.ClTracerLensing(cosmo, has_intrinsic_alignment=True,
                      n=(self.z,self.nz), bias_ia=(self.z, self.ia_amplitude),
                      f_red=(self.z,self.f_red))
         else:
-            print("no alignment\n\n\n")
             tracer = ccl.ClTracerLensing(cosmo, has_intrinsic_alignment=False,
                      n=(self.z,self.nz))
         return tracer
