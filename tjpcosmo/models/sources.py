--- conflicted
+++ resolved
@@ -53,19 +53,11 @@
 		return LSSSource(...)
 	elif stype=='SL':
 		return SLSource(...)
-<<<<<<< HEAD
 	elif stype=='CL':
-=======
-	elif sname=='CL':
->>>>>>> c329d59d
 		return Clustersource(...)
 	elif stype=='CMB':
 		return CMBsource(...)
-<<<<<<< HEAD
-	elif stype=='Supernova':
-=======
-	elif sname=='SN':
->>>>>>> c329d59d
+	elif stype=='SN':
 		return SNsource(...)
 	else:
 		raise ValueError(f"The source {stype} asked for doesn't exist in our data!")