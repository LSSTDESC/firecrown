--- conflicted
+++ resolved
@@ -25,22 +25,11 @@
         
         
 class LSSSource(Source):
-<<<<<<< HEAD
-	def __init__(self, name, stype, metadata):
-		super().__init__(name, stype, metadata)
-		self.z,self.nz = metadata['sources'][name]["nz"]
-		self.orignal_nz = self.nz
-	
-	
-=======
     def __init__(self, name, stype, metadata):
-        super().__init__(name, stype, metadata)
-        self.z,self.nz = metadata[name]["nz"]
-        self.orignal_nz = self.nz
-
-
-    
->>>>>>> 46823b44
+	super().__init__(name, stype, metadata)
+	self.z,self.nz = metadata['sources'][name]["nz"]
+	self.orignal_nz = self.nz
+        
 class SLSource(Source):
     def __init__(self, name, stype, metadata):
         super(SLSource, self).__init__(   name, stype, metadata)
